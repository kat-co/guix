;;; GNU Guix --- Functional package management for GNU
;;; Copyright © 2016, 2017 Ludovic Courtès <ludo@gnu.org>
;;; Copyright © 2017 Clément Lassieur <clement@lassieur.org>
;;;
;;; This file is part of GNU Guix.
;;;
;;; GNU Guix is free software; you can redistribute it and/or modify it
;;; under the terms of the GNU General Public License as published by
;;; the Free Software Foundation; either version 3 of the License, or (at
;;; your option) any later version.
;;;
;;; GNU Guix is distributed in the hope that it will be useful, but
;;; WITHOUT ANY WARRANTY; without even the implied warranty of
;;; MERCHANTABILITY or FITNESS FOR A PARTICULAR PURPOSE.  See the
;;; GNU General Public License for more details.
;;;
;;; You should have received a copy of the GNU General Public License
;;; along with GNU Guix.  If not, see <http://www.gnu.org/licenses/>.

(define-module (gnu tests ssh)
  #:use-module (gnu tests)
  #:use-module (gnu system)
  #:use-module (gnu system vm)
  #:use-module (gnu services)
  #:use-module (gnu services ssh)
  #:use-module (gnu services networking)
  #:use-module (gnu packages ssh)
  #:use-module (guix gexp)
  #:use-module (guix store)
  #:export (%test-openssh
            %test-dropbear))

(define* (run-ssh-test name ssh-service pid-file #:key (sftp? #f))
  "Run a test of an OS running SSH-SERVICE, which writes its PID to PID-FILE.
SSH-SERVICE must be configured to listen on port 22 and to allow for root and
empty-password logins.

When SFTP? is true, run an SFTP server test."
<<<<<<< HEAD
  (mlet* %store-monad ((os ->   (marionette-operating-system
                                 (simple-operating-system
                                  (dhcp-client-service)
                                  ssh-service)
                                 #:imported-modules '((gnu services herd)
                                                      (guix combinators))))
                       (command (system-qemu-image/shared-store-script
                                 os #:graphic? #f)))
    (define test
      (with-imported-modules '((gnu build marionette))
        #~(begin
            (eval-when (expand load eval)
              ;; Prepare to use Guile-SSH.
              (set! %load-path
                (cons (string-append #+guile-ssh "/share/guile/site/"
                                     (effective-version))
                      %load-path)))

            (use-modules (gnu build marionette)
                         (srfi srfi-26)
                         (srfi srfi-64)
                         (ice-9 match)
                         (ssh session)
                         (ssh auth)
                         (ssh channel)
                         (ssh sftp))

            (define marionette
              ;; Enable TCP forwarding of the guest's port 22.
              (make-marionette (list #$command "-net"
                                     "user,hostfwd=tcp::2222-:22")))

            (define (make-session-for-test)
              "Make a session with predefined parameters for a test."
              (make-session #:user "root"
                            #:port 2222
                            #:host "localhost"
                            #:log-verbosity 'protocol))

            (define (call-with-connected-session proc)
              "Call the one-argument procedure PROC with a freshly created and
=======
  (define os
    (marionette-operating-system
     (simple-operating-system (dhcp-client-service) ssh-service)
     #:imported-modules '((gnu services herd)
                          (guix combinators))))
  (define vm
    (virtual-machine
     (operating-system os)
     (port-forwardings '((2222 . 22)))))

  (define test
    (with-imported-modules '((gnu build marionette))
      #~(begin
          (eval-when (expand load eval)
            ;; Prepare to use Guile-SSH.
            (set! %load-path
              (cons (string-append #+guile2.0-ssh "/share/guile/site/"
                                   (effective-version))
                    %load-path)))

          (use-modules (gnu build marionette)
                       (srfi srfi-26)
                       (srfi srfi-64)
                       (ice-9 match)
                       (ssh session)
                       (ssh auth)
                       (ssh channel)
                       (ssh sftp))

          (define marionette
            ;; Enable TCP forwarding of the guest's port 22.
            (make-marionette (list #$vm)))

          (define (make-session-for-test)
            "Make a session with predefined parameters for a test."
            (make-session #:user "root"
                          #:port 2222
                          #:host "localhost"
                          #:log-verbosity 'protocol))

          (define (call-with-connected-session proc)
            "Call the one-argument procedure PROC with a freshly created and
>>>>>>> 9478c059
connected SSH session object, return the result of the procedure call.  The
session is disconnected when the PROC is finished."
            (let ((session (make-session-for-test)))
              (dynamic-wind
                (lambda ()
                  (let ((result (connect! session)))
                    (unless (equal? result 'ok)
                      (error "Could not connect to a server"
                             session result))))
                (lambda () (proc session))
                (lambda () (disconnect! session)))))

          (define (call-with-connected-session/auth proc)
            "Make an authenticated session.  We should be able to connect as
root with an empty password."
            (call-with-connected-session
             (lambda (session)
               ;; Try the simple authentication methods.  Dropbear requires
               ;; 'none' when there are no passwords, whereas OpenSSH accepts
               ;; 'password' with an empty password.
               (let loop ((methods (list (cut userauth-password! <> "")
                                         (cut userauth-none! <>))))
                 (match methods
                   (()
                    (error "all the authentication methods failed"))
                   ((auth rest ...)
                    (match (pk 'auth (auth session))
                      ('success
                       (proc session))
                      ('denied
                       (loop rest)))))))))

          (mkdir #$output)
          (chdir #$output)

          (test-begin "ssh-daemon")

          ;; Wait for sshd to be up and running.
          (test-eq "service running"
            'running!
            (marionette-eval
             '(begin
                (use-modules (gnu services herd))
                (start-service 'ssh-daemon)
                'running!)
             marionette))

          ;; Check sshd's PID file.
          (test-equal "sshd PID"
            (wait-for-file #$pid-file marionette)
            (marionette-eval
             '(begin
                (use-modules (gnu services herd)
                             (srfi srfi-1))

                (live-service-running
                 (find (lambda (live)
                         (memq 'ssh-daemon
                               (live-service-provision live)))
                       (current-services))))
             marionette))

          ;; Connect to the guest over SSH.  Make sure we can run a shell
          ;; command there.
          (test-equal "shell command"
            'hello
            (call-with-connected-session/auth
             (lambda (session)
               ;; FIXME: 'get-server-public-key' segfaults.
               ;; (get-server-public-key session)
               (let ((channel (make-channel session)))
                 (channel-open-session channel)
                 (channel-request-exec channel "echo hello > /root/witness")
                 (and (zero? (channel-get-exit-status channel))
                      (wait-for-file "/root/witness" marionette))))))

          ;; Connect to the guest over SFTP.  Make sure we can write and
          ;; read a file there.
          (unless #$sftp?
            (test-skip 1))
          (test-equal "SFTP file writing and reading"
            'hello
            (call-with-connected-session/auth
             (lambda (session)
               (let ((sftp-session (make-sftp-session session))
                     (witness "/root/sftp-witness"))
                 (call-with-remote-output-file sftp-session witness
                                               (cut display "hello" <>))
                 (call-with-remote-input-file sftp-session witness
                                              read)))))

          (test-end)
          (exit (= (test-runner-fail-count (test-runner-current)) 0)))))

  (gexp->derivation name test))

(define %test-openssh
  (system-test
   (name "openssh")
   (description "Connect to a running OpenSSH daemon.")
   (value (run-ssh-test name
                        ;; Allow root logins with an empty password to
                        ;; simplify testing.
                        (service openssh-service-type
                                 (openssh-configuration
                                  (permit-root-login #t)
                                  (allow-empty-passwords? #t)))
                        "/var/run/sshd.pid"
                        #:sftp? #t))))

(define %test-dropbear
  (system-test
   (name "dropbear")
   (description "Connect to a running Dropbear SSH daemon.")
   (value (run-ssh-test name
                        (service dropbear-service-type
                                 (dropbear-configuration
                                  (root-login? #t)
                                  (allow-empty-passwords? #t)))
                        "/var/run/dropbear.pid"))))<|MERGE_RESOLUTION|>--- conflicted
+++ resolved
@@ -36,49 +36,6 @@
 empty-password logins.
 
 When SFTP? is true, run an SFTP server test."
-<<<<<<< HEAD
-  (mlet* %store-monad ((os ->   (marionette-operating-system
-                                 (simple-operating-system
-                                  (dhcp-client-service)
-                                  ssh-service)
-                                 #:imported-modules '((gnu services herd)
-                                                      (guix combinators))))
-                       (command (system-qemu-image/shared-store-script
-                                 os #:graphic? #f)))
-    (define test
-      (with-imported-modules '((gnu build marionette))
-        #~(begin
-            (eval-when (expand load eval)
-              ;; Prepare to use Guile-SSH.
-              (set! %load-path
-                (cons (string-append #+guile-ssh "/share/guile/site/"
-                                     (effective-version))
-                      %load-path)))
-
-            (use-modules (gnu build marionette)
-                         (srfi srfi-26)
-                         (srfi srfi-64)
-                         (ice-9 match)
-                         (ssh session)
-                         (ssh auth)
-                         (ssh channel)
-                         (ssh sftp))
-
-            (define marionette
-              ;; Enable TCP forwarding of the guest's port 22.
-              (make-marionette (list #$command "-net"
-                                     "user,hostfwd=tcp::2222-:22")))
-
-            (define (make-session-for-test)
-              "Make a session with predefined parameters for a test."
-              (make-session #:user "root"
-                            #:port 2222
-                            #:host "localhost"
-                            #:log-verbosity 'protocol))
-
-            (define (call-with-connected-session proc)
-              "Call the one-argument procedure PROC with a freshly created and
-=======
   (define os
     (marionette-operating-system
      (simple-operating-system (dhcp-client-service) ssh-service)
@@ -95,7 +52,7 @@
           (eval-when (expand load eval)
             ;; Prepare to use Guile-SSH.
             (set! %load-path
-              (cons (string-append #+guile2.0-ssh "/share/guile/site/"
+              (cons (string-append #+guile-ssh "/share/guile/site/"
                                    (effective-version))
                     %load-path)))
 
@@ -121,7 +78,6 @@
 
           (define (call-with-connected-session proc)
             "Call the one-argument procedure PROC with a freshly created and
->>>>>>> 9478c059
 connected SSH session object, return the result of the procedure call.  The
 session is disconnected when the PROC is finished."
             (let ((session (make-session-for-test)))
