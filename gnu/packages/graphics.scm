--- conflicted
+++ resolved
@@ -176,98 +176,6 @@
 application can be customized via its API for Python scripting.")
     (license license:gpl2+)))
 
-<<<<<<< HEAD
-(define-public blender-2.79
-  (package
-    (name "blender")
-    (version "2.79b")
-    (source (origin
-              (method url-fetch)
-              (uri (string-append "https://download.blender.org/source/"
-                                  "blender-" version ".tar.gz"))
-              (sha256
-               (base32
-                "1g4kcdqmf67srzhi3hkdnr4z1ph4h9sza1pahz38mrj998q4r52c"))
-              (patches (search-patches "blender-2.79-newer-ffmpeg.patch"
-                                       "blender-2.79-python-3.7-fix.patch"))))
-    (build-system cmake-build-system)
-    (arguments
-      (let ((python-version (version-major+minor (package-version python))))
-       `(;; Test files are very large and not included in the release tarball.
-         #:tests? #f
-         #:configure-flags
-         (list "-DWITH_CODEC_FFMPEG=ON"
-               "-DWITH_CODEC_SNDFILE=ON"
-               "-DWITH_CYCLES=ON"
-               "-DWITH_DOC_MANPAGE=ON"
-               "-DWITH_FFTW3=ON"
-               "-DWITH_GAMEENGINE=ON"
-               "-DWITH_IMAGE_OPENJPEG=ON"
-               "-DWITH_INPUT_NDOF=ON"
-               "-DWITH_INSTALL_PORTABLE=OFF"
-               "-DWITH_JACK=ON"
-               "-DWITH_MOD_OCEANSIM=ON"
-               "-DWITH_PLAYER=ON"
-               "-DWITH_PYTHON_INSTALL=OFF"
-               "-DWITH_PYTHON_INSTALL=OFF"
-               "-DWITH_SYSTEM_OPENJPEG=ON"
-               (string-append "-DPYTHON_LIBRARY=python" ,python-version "m")
-               (string-append "-DPYTHON_LIBPATH=" (assoc-ref %build-inputs "python")
-                              "/lib")
-               (string-append "-DPYTHON_INCLUDE_DIR=" (assoc-ref %build-inputs "python")
-                              "/include/python" ,python-version "m")
-               (string-append "-DPYTHON_VERSION=" ,python-version))
-         #:phases
-         (modify-phases %standard-phases
-           (add-after 'unpack 'fix-broken-import
-             (lambda _
-               (substitute* "release/scripts/addons/io_scene_fbx/json2fbx.py"
-                 (("import encode_bin") "from . import encode_bin"))
-               #t))
-           (add-after 'set-paths 'add-ilmbase-include-path
-             (lambda* (#:key inputs #:allow-other-keys)
-               ;; OpenEXR propagates ilmbase, but its include files do not appear
-               ;; in the CPATH, so we need to add "$ilmbase/include/OpenEXR/" to
-               ;; the CPATH to satisfy the dependency on "half.h".
-               (setenv "CPATH"
-                       (string-append (assoc-ref inputs "ilmbase")
-                                      "/include/OpenEXR"
-                                      ":" (or (getenv "CPATH") "")))
-               #t))))))
-    (inputs
-     `(("boost" ,boost)
-       ("jemalloc" ,jemalloc)
-       ("libx11" ,libx11)
-       ("openimageio" ,openimageio-1.7)
-       ("openexr" ,openexr)
-       ("ilmbase" ,ilmbase)
-       ("openjpeg" ,openjpeg-1)
-       ("libjpeg" ,libjpeg-turbo)
-       ("libpng" ,libpng)
-       ("libtiff" ,libtiff)
-       ("ffmpeg" ,ffmpeg)
-       ("fftw" ,fftw)
-       ("jack" ,jack-1)
-       ("libsndfile" ,libsndfile)
-       ("freetype" ,freetype)
-       ("glew" ,glew)
-       ("openal" ,openal)
-       ("python" ,python)
-       ("zlib" ,zlib)))
-    (home-page "https://blender.org/")
-    (synopsis "3D graphics creation suite")
-    (description
-     "Blender is a 3D graphics creation suite.  It supports the entirety of
-the 3D pipeline—modeling, rigging, animation, simulation, rendering,
-compositing and motion tracking, even video editing and game creation.  The
-application can be customized via its API for Python scripting.
-
-NOTE: This older version of Blender is the last release that does not require
-OpenGL 3.  It is retained for use with older computers.")
-    (license license:gpl2+)))
-
-=======
->>>>>>> c2d7e800
 (define-public assimp
   (package
     (name "assimp")
@@ -560,11 +468,7 @@
        ("unzip" ,unzip)))
     (inputs
      `(("giflib" ,giflib)
-<<<<<<< HEAD
-       ("libjpeg" ,libjpeg-turbo)       ; Required for the JPEG texture plugin.
-=======
-       ("libjpeg" ,libjpeg)             ; required by the JPEG texture plugin
->>>>>>> c2d7e800
+       ("libjpeg" ,libjpeg-turbo)       ; required for the JPEG texture plugin.
        ("jasper" ,jasper)
        ("librsvg" ,librsvg)
        ("libxrandr" ,libxrandr)
