;;; GNU Guix --- Functional package management for GNU
;;; Copyright © 2012, 2013, 2014, 2015, 2016, 2017, 2018 Ludovic Courtès <ludo@gnu.org>
;;; Copyright © 2014 Andreas Enge <andreas@enge.fr>
;;; Copyright © 2012 Nikita Karetnikov <nikita@karetnikov.org>
;;; Copyright © 2014, 2015, 2016 Mark H Weaver <mhw@netris.org>
;;; Copyright © 2014 Alex Kost <alezost@gmail.com>
;;; Copyright © 2014, 2015 Manolis Fragkiskos Ragkousis <manolis837@gmail.com>
;;; Copyright © 2016, 2017 Efraim Flashner <efraim@flashner.co.il>
;;; Copyright © 2016 Jan Nieuwenhuizen <janneke@gnu.org>
;;; Copyright © 2016, 2018 Alex Vong <alexvong1995@gmail.com>
;;; Copyright © 2017 Rene Saavedra <rennes@openmailbox.org>
;;; Copyright © 2017 Mathieu Othacehe <m.othacehe@gmail.com>
;;; Copyright © 2017 Marius Bakke <mbakke@fastmail.com>
;;; Copyright © 2017 Eric Bavier <bavier@member.fsf.org>
<<<<<<< HEAD
;;; Copyright © 2018 Tobias Geerinckx-Rice <me@tobias.gr>
=======
;;; Copyright © 2018 Ricardo Wurmus <rekado@elephly.net>
>>>>>>> aac6cbbf
;;;
;;; This file is part of GNU Guix.
;;;
;;; GNU Guix is free software; you can redistribute it and/or modify it
;;; under the terms of the GNU General Public License as published by
;;; the Free Software Foundation; either version 3 of the License, or (at
;;; your option) any later version.
;;;
;;; GNU Guix is distributed in the hope that it will be useful, but
;;; WITHOUT ANY WARRANTY; without even the implied warranty of
;;; MERCHANTABILITY or FITNESS FOR A PARTICULAR PURPOSE.  See the
;;; GNU General Public License for more details.
;;;
;;; You should have received a copy of the GNU General Public License
;;; along with GNU Guix.  If not, see <http://www.gnu.org/licenses/>.

(define-module (gnu packages base)
  #:use-module ((guix licenses)
                #:select (gpl3+ lgpl2.0+ lgpl3+ public-domain))
  #:use-module (gnu packages)
  #:use-module (gnu packages acl)
  #:use-module (gnu packages bash)
  #:use-module (gnu packages ed)
  #:use-module (gnu packages guile)
  #:use-module (gnu packages multiprecision)
  #:use-module (gnu packages compression)
  #:use-module (gnu packages perl)
  #:use-module (gnu packages linux)
  #:use-module (gnu packages pcre)
  #:use-module (gnu packages texinfo)
  #:use-module (gnu packages hurd)
  #:use-module (gnu packages pkg-config)
  #:use-module (gnu packages gettext)
  #:use-module (guix utils)
  #:use-module (guix packages)
  #:use-module (guix download)
  #:use-module (guix git-download)
  #:use-module (guix build-system gnu)
  #:use-module (guix build-system trivial)
  #:use-module (ice-9 match)
  #:export (glibc
            libiconv-if-needed))

;;; Commentary:
;;;
;;; Base packages of the Guix-based GNU user-land software distribution.
;;;
;;; Code:

(define-public hello
  (package
    (name "hello")
    (version "2.10")
    (source (origin
              (method url-fetch)
              (uri (string-append "mirror://gnu/hello/hello-" version
                                  ".tar.gz"))
              (sha256
               (base32
                "0ssi1wpaf7plaswqqjwigppsg5fyh99vdlb9kzl7c9lng89ndq1i"))))
    (build-system gnu-build-system)
    (synopsis "Hello, GNU world: An example GNU package")
    (description
     "GNU Hello prints the message \"Hello, world!\" and then exits.  It
serves as an example of standard GNU coding practices.  As such, it supports
command-line arguments, multiple languages, and so on.")
    (home-page "https://www.gnu.org/software/hello/")
    (license gpl3+)))

(define-public grep
  (package
   (name "grep")
   (version "3.1")
   (source (origin
            (method url-fetch)
            (uri (string-append "mirror://gnu/grep/grep-"
                                version ".tar.xz"))
            (sha256
             (base32
              "0zm0ywmyz9g8vn1plw14mn8kj74yipx5qsljndbyfgmvndx5qqnv"))
            (patches (search-patches "grep-timing-sensitive-test.patch"))))
   (build-system gnu-build-system)
   (native-inputs `(("perl" ,perl)))             ;some of the tests require it
   (inputs `(("pcre" ,pcre)))
   (arguments
    `(#:phases
      (modify-phases %standard-phases
        (add-after 'install 'fix-egrep-and-fgrep
          ;; Patch 'egrep' and 'fgrep' to execute 'grep' via its
          ;; absolute file name instead of searching for it in $PATH.
          (lambda* (#:key outputs #:allow-other-keys)
            (let* ((out (assoc-ref outputs "out"))
                   (bin (string-append out "/bin")))
              (substitute* (list (string-append bin "/egrep")
                                 (string-append bin "/fgrep"))
                (("^exec grep")
                 (string-append "exec " bin "/grep")))
              #t))))))
   (synopsis "Print lines matching a pattern")
   (description
     "grep is a tool for finding text inside files.  Text is found by
matching a pattern provided by the user in one or many files.  The pattern
may be provided as a basic or extended regular expression, or as fixed
strings.  By default, the matching text is simply printed to the screen,
however the output can be greatly customized to include, for example, line
numbers.  GNU grep offers many extensions over the standard utility,
including, for example, recursive directory searching.")
   (license gpl3+)
   (home-page "https://www.gnu.org/software/grep/")))

(define-public sed
  (package
   (name "sed")
   (version "4.4")
   (source (origin
            (method url-fetch)
            (uri (string-append "mirror://gnu/sed/sed-" version
                                ".tar.xz"))
            (sha256
             (base32
              "0fv88bcnraixc8jvpacvxshi30p5x9m7yb8ns1hfv07hmb2ypmnb"))))
   (build-system gnu-build-system)
   (synopsis "Stream editor")
   (arguments
    `(#:phases
      (modify-phases %standard-phases
        (add-after 'unpack 'dont-rebuild-sed.1
          (lambda _
            ;; Make sure we do not attempt to rebuild 'doc/sed.1', which does
            ;; not work when cross-compiling because we cannot run 'sed'.
            ;; This is fixed upstream as commit a0a25e3.
            (substitute* "Makefile.in"
              (("^doc/sed\\.1:.*")
               "doc/sed.1:\n"))
            #t))
        (add-before 'patch-source-shebangs 'patch-test-suite
          (lambda* (#:key inputs #:allow-other-keys)
            (patch-makefile-SHELL "testsuite/Makefile.tests")
            (substitute* '("testsuite/bsd.sh"
                           "testsuite/bug-regex9.c")
              (("/bin/sh")
               (which "sh")))
            #t)))))
   (description
    "Sed is a non-interactive, text stream editor.  It receives a text
input from a file or from standard input and it then applies a series of text
editing commands to the stream and prints its output to standard output.  It
is often used for substituting text patterns in a stream.  The GNU
implementation offers several extensions over the standard utility.")
   (license gpl3+)
   (home-page "https://www.gnu.org/software/sed/")))

(define-public tar
  (package
   (name "tar")
   (version "1.30")
   (source (origin
            (method url-fetch)
            (uri (string-append "mirror://gnu/tar/tar-"
                                version ".tar.xz"))
            (sha256
             (base32
              "1lyjyk8z8hdddsxw0ikchrsfg3i0x3fsh7l63a8jgaz1n7dr5gzi"))
            (patches (search-patches "tar-skip-unreliable-tests.patch"))))
   (build-system gnu-build-system)
   ;; Note: test suite requires ~1GiB of disk space.
   (arguments
    '(#:phases (modify-phases %standard-phases
                 (add-before 'build 'set-shell-file-name
                   (lambda* (#:key inputs #:allow-other-keys)
                     ;; Do not use "/bin/sh" to run programs.
                     (let ((bash (assoc-ref inputs "bash")))
                       (substitute* "src/system.c"
                         (("/bin/sh")
                          (string-append bash "/bin/sh")))
                       #t))))

      ;; Test #92 "link mismatch" expects "a/z: Not linked to a/y" but gets
      ;; "a/y: Not linked to a/z" and fails, presumably due to differences in
      ;; the order in which 'diff' traverses directories.  That leads to a
      ;; test failure even though conceptually the test passes.  Skip it.
      #:make-flags '("TESTSUITEFLAGS=-k '!link mismatch'")))

   ;; When cross-compiling, the 'set-shell-file-name' phase needs to be able
   ;; to refer to the target Bash.
   (inputs (if (%current-target-system)
               `(("bash" ,bash))
               '()))

   (synopsis "Managing tar archives")
   (description
    "Tar provides the ability to create tar archives, as well as the
ability to extract, update or list files in an existing archive.  It is
useful for combining many files into one larger file, while maintaining
directory structure and file information such as permissions and
creation/modification dates.  GNU tar offers many extensions over the
standard utility.")
   (license gpl3+)
   (home-page "https://www.gnu.org/software/tar/")))

(define-public patch
  (package
   (name "patch")
    (version "2.7.5")
    (source (origin
              (method url-fetch)
              (uri (string-append "mirror://gnu/patch/patch-"
                                  version ".tar.xz"))
              (sha256
               (base32
                "16d2r9kpivaak948mxzc0bai45mqfw73m113wrkmbffnalv1b5gx"))
              (patches (search-patches "patch-hurd-path-max.patch"))))
   (build-system gnu-build-system)
   (native-inputs `(("ed" ,ed)))
   (synopsis "Apply differences to originals, with optional backups")
   (description
    "Patch is a program that applies changes to files based on differences
laid out as by the program \"diff\".  The changes may be applied to one or more
files depending on the contents of the diff file.  It accepts several
different diff formats.  It may also be used to revert previously applied
differences.")
   (license gpl3+)
   (home-page "https://savannah.gnu.org/projects/patch/")))

(define-public diffutils
  (package
   (name "diffutils")
   (version "3.6")
   (source (origin
            (method url-fetch)
            (uri (string-append "mirror://gnu/diffutils/diffutils-"
                                version ".tar.xz"))
            (sha256
             (base32
              "1mivg0fy3a6fcn535ln8nkgfj6vxh5hsxxs5h6692wxmsjyyh8fn"))
            (patches (search-patches "diffutils-getopt.patch"))))
   (build-system gnu-build-system)
   (synopsis "Comparing and merging files")
   (description
    "GNU Diffutils is a package containing tools for finding the
differences between files.  The \"diff\" command is used to show how two files
differ, while \"cmp\" shows the offsets and line numbers where they differ.
\"diff3\" allows you to compare three files.  Finally, \"sdiff\" offers an
interactive means to merge two files.")
   (license gpl3+)
   (home-page "https://www.gnu.org/software/diffutils/")))

(define-public findutils
  (package
   (name "findutils")
   (version "4.6.0")
   (source (origin
            (method url-fetch)
            (uri (string-append "mirror://gnu/findutils/findutils-"
                                version ".tar.gz"))
            (sha256
             (base32
              "178nn4dl7wbcw499czikirnkniwnx36argdnqgz4ik9i6zvwkm6y"))
            (patches (search-patches
                      "findutils-localstatedir.patch"
                      "findutils-test-xargs.patch"))
            (modules '((guix build utils)))
            (snippet
             '(begin
                ;; The gnulib test-lock test is prone to writer starvation
                ;; with our glibc@2.25, which prefers readers, so disable it.
                ;; The gnulib commit b20e8afb0b2 should fix this once
                ;; incorporated here.
                (substitute* "tests/Makefile.in"
                  (("test-lock\\$\\(EXEEXT\\) ") ""))
                #t))))
   (build-system gnu-build-system)
   (arguments
    `(#:configure-flags (list
                         ;; Tell 'updatedb' to write to /var.
                         "--localstatedir=/var"

                         ;; Work around cross-compilation failure.  See
                         ;; <http://savannah.gnu.org/bugs/?27299#comment1>.
                         ,@(if (%current-target-system)
                               '("gl_cv_func_wcwidth_works=yes")
                               '()))))
   (synopsis "Operating on files matching given criteria")
   (description
    "Findutils supplies the basic file directory searching utilities of the
GNU system.  It consists of two primary searching utilities: \"find\"
recursively searches for files in a directory according to given criteria and
\"locate\" lists files in a database that match a query.  Two auxiliary tools
are included: \"updatedb\" updates the file name database and \"xargs\" may be
used to apply commands with arbitrarily long arguments.")
   (license gpl3+)
   (home-page "https://www.gnu.org/software/findutils/")))

(define-public coreutils
  (package
   (name "coreutils")
   (version "8.29")
   (source (origin
            (method url-fetch)
            (uri (string-append "mirror://gnu/coreutils/coreutils-"
                                version ".tar.xz"))
            (sha256
             (base32
              "0plm1zs9il6bb5mk881qvbghq4glc8ybbgakk2lfzb0w64fgml4j"))))
   (build-system gnu-build-system)
   (inputs `(("acl"  ,acl)                        ; TODO: add SELinux
             ("gmp"  ,gmp)                        ;bignums in 'expr', yay!

             ;; Drop the dependency on libcap when cross-compiling since it's
             ;; not quite cross-compilable.
             ,@(if (%current-target-system)
                   '()
                   `(("libcap" ,libcap)))))  ;capability support is 'ls', etc.
   (native-inputs
    ;; Perl is needed to run tests in native builds, and to run the bundled
    ;; copy of help2man.  However, don't pass it when cross-compiling since
    ;; that would lead it to try to run programs to get their '--help' output
    ;; for help2man.
    (if (%current-target-system)
        '()
        `(("perl" ,perl))))
   (outputs '("out" "debug"))
   (arguments
    `(#:parallel-build? #f            ; help2man may be called too early
      #:phases (modify-phases %standard-phases
                 (add-before 'build 'patch-shell-references
                   (lambda _
                     ;; 'split' uses either $SHELL or /bin/sh.  Set $SHELL so
                     ;; that tests pass, since /bin/sh isn't in the chroot.
                     (setenv "SHELL" (which "sh"))

                     (substitute* (find-files "gnulib-tests" "\\.c$")
                       (("/bin/sh") (which "sh")))
                     (substitute* (find-files "tests" "\\.sh$")
                       (("#!/bin/sh") (which "sh")))
                     #t)))

      ;; Work around a cross-compilation bug whereby libcoreutils.a would
      ;; provide '__mktime_internal', which conflicts with the one in libc.a.
      ,@(if (%current-target-system)
            `(#:configure-flags '("gl_cv_func_working_mktime=yes"))
            '())))
   (synopsis "Core GNU utilities (file, text, shell)")
   (description
    "GNU Coreutils includes all of the basic command-line tools that are
expected in a POSIX system.  These provide the basic file, shell and text
manipulation functions of the GNU system.  Most of these tools offer extended
functionality beyond that which is outlined in the POSIX standard.")
   (license gpl3+)
   (home-page "https://www.gnu.org/software/coreutils/")))

(define-public coreutils-minimal
  ;; Coreutils without its optional dependencies.
  (package
    (inherit coreutils)
    (name "coreutils-minimal")
    (outputs '("out"))
    (inputs '())))

(define-public gnu-make
  (package
   (name "make")
   (version "4.2.1")
   (source (origin
            (method url-fetch)
            (uri (string-append "mirror://gnu/make/make-" version
                                ".tar.bz2"))
            (sha256
             (base32
              "12f5zzyq2w56g95nni65hc0g5p7154033y2f3qmjvd016szn5qnn"))
            (patches (search-patches "make-impure-dirs.patch"))))
   (build-system gnu-build-system)
   (native-inputs `(("pkg-config" ,pkg-config)))  ; to detect Guile
   (inputs `(("guile" ,guile-2.0)))
   (outputs '("out" "debug"))
   (arguments
    '(#:phases
      (modify-phases %standard-phases
        (add-before 'build 'set-default-shell
          (lambda* (#:key inputs #:allow-other-keys)
            ;; Change the default shell from /bin/sh.
            (let ((bash (assoc-ref inputs "bash")))
              (substitute* "job.c"
                (("default_shell =.*$")
                 (format #f "default_shell = \"~a/bin/sh\";\n"
                         bash)))))))))
   (synopsis "Remake files automatically")
   (description
    "Make is a program that is used to control the production of
executables or other files from their source files.  The process is
controlled from a Makefile, in which the developer specifies how each file is
generated from its source.  It has powerful dependency resolution and the
ability to determine when files have to be regenerated after their sources
change.  GNU make offers many powerful extensions over the standard utility.")
   (license gpl3+)
   (home-page "https://www.gnu.org/software/make/")))

(define-public binutils
  (package
   (name "binutils")
   (version "2.28.1")
   (source (origin
            (method url-fetch)
            (uri (string-append "mirror://gnu/binutils/binutils-"
                                version ".tar.bz2"))
            (sha256
             (base32
              "1sj234nd05cdgga1r36zalvvdkvpfbr12g5mir2n8i1dwsdrj939"))
            (patches (search-patches "binutils-ld-new-dtags.patch"
                                     "binutils-loongson-workaround.patch"))))
   (build-system gnu-build-system)

   ;; TODO: Add dependency on zlib + those for Gold.
   (arguments
    `(#:configure-flags '(;; Add `-static-libgcc' to not retain a dependency
                          ;; on GCC when bootstrapping.
                          "LDFLAGS=-static-libgcc"

                          ;; Don't search under /usr/lib & co.
                          "--with-lib-path=/no-ld-lib-path"

                          ;; Install BFD.  It ends up in a hidden directory,
                          ;; but it's here.
                          "--enable-install-libbfd"

                          ;; Make sure 'ar' and 'ranlib' produce archives in a
                          ;; deterministic fashion.
                          "--enable-deterministic-archives")))

   (synopsis "Binary utilities: bfd gas gprof ld")
   (description
    "GNU Binutils is a collection of tools for working with binary files.
Perhaps the most notable are \"ld\", a linker, and \"as\", an assembler.
Other tools include programs to display binary profiling information, list
the strings in a binary file, and utilities for working with archives.  The
\"bfd\" library for working with executable and object formats is also
included.")
   (license gpl3+)
   (home-page "https://www.gnu.org/software/binutils/")))

(define* (make-ld-wrapper name #:key
                          (target (const #f))
                          binutils
                          (guile (canonical-package guile-2.2))
                          (bash (canonical-package bash))
                          (guile-for-build guile))
  "Return a package called NAME that contains a wrapper for the 'ld' program
of BINUTILS, which adds '-rpath' flags to the actual 'ld' command line.  The
wrapper uses GUILE and BASH.

TARGET must be a one-argument procedure that, given a system type, returns a
cross-compilation target triplet or #f.  When the result is not #f, make a
wrapper for the cross-linker for that target, called 'TARGET-ld'."
  ;; Note: #:system->target-triplet is a procedure so that the evaluation of
  ;; its result can be delayed until the 'arguments' field is evaluated, thus
  ;; in a context where '%current-system' is accurate.
  (package
    (name name)
    (version "0")
    (source #f)
    (build-system trivial-build-system)
    (inputs `(("binutils" ,binutils)
              ("guile"    ,guile)
              ("bash"     ,bash)
              ("wrapper"  ,(search-path %load-path
                                        "gnu/packages/ld-wrapper.in"))))
    (arguments
     (let ((target (target (%current-system))))
       `(#:guile ,guile-for-build
         #:modules ((guix build utils))
         #:builder (begin
                     (use-modules (guix build utils)
                                  (system base compile))

                     (let* ((out (assoc-ref %outputs "out"))
                            (bin (string-append out "/bin"))
                            (ld  ,(if target
                                      `(string-append bin "/" ,target "-ld")
                                      '(string-append bin "/ld")))
                            (go  (string-append ld ".go")))

                       (setvbuf (current-output-port) _IOLBF)
                       (format #t "building ~s/bin/ld wrapper in ~s~%"
                               (assoc-ref %build-inputs "binutils")
                               out)

                       (mkdir-p bin)
                       (copy-file (assoc-ref %build-inputs "wrapper") ld)
                       (substitute* ld
                         (("@SELF@")
                          ld)
                         (("@GUILE@")
                          (string-append (assoc-ref %build-inputs "guile")
                                         "/bin/guile"))
                         (("@BASH@")
                          (string-append (assoc-ref %build-inputs "bash")
                                         "/bin/bash"))
                         (("@LD@")
                          (string-append (assoc-ref %build-inputs "binutils")
                                         ,(if target
                                              (string-append "/bin/"
                                                             target "-ld")
                                              "/bin/ld"))))
                       (chmod ld #o555)
                       (compile-file ld #:output-file go))))))
    (synopsis "The linker wrapper")
    (description
     "The linker wrapper (or 'ld-wrapper') wraps the linker to add any
missing '-rpath' flags, and to detect any misuse of libraries outside of the
store.")
    (home-page "https://www.gnu.org/software/guix//")
    (license gpl3+)))

(export make-ld-wrapper)

(define-public glibc/linux
  (package
   (name "glibc")
   ;; Glibc has stable branches that continuously pick fixes for each supported
   ;; release.  Unfortunately they do not do point-releases, so we are stuck
   ;; with copying almost all patches, or use a snapshot of the release branch.
   ;;
   ;; This version number corresponds to the output of `git describe` and the
   ;; archive can be generated by checking out the commit ID and running:
   ;;  git archive --prefix=$(git describe)/ HEAD | xz > $(git describe).tar.xz
   ;; See <https://bugs.gnu.org/29406> for details.
   ;;
   ;; Note: Always use a dot after the minor version since various places rely
   ;; on "version-major+minor" to determine where locales are found.
   (version "2.26.105-g0890d5379c")
   (replacement glibc-2.26-patched)
   (source (origin
            (method url-fetch)
            (uri (string-append "https://alpha.gnu.org/gnu/guix/mirror/"
                                "glibc-" (version-major+minor version) "-"
                                (caddr (string-split version #\.)) ".tar.xz"))
            (sha256
             (base32
              "1jck0c1i248sn02rvsfjykk77qncma34bjq89dyy2irwm50d7s3g"))
            (snippet
             ;; Disable 'ldconfig' and /etc/ld.so.cache.  The latter is
             ;; required on LFS distros to avoid loading the distro's libc.so
             ;; instead of ours.
             '(substitute* "sysdeps/unix/sysv/linux/configure"
                (("use_ldconfig=yes")
                 "use_ldconfig=no")))
            (modules '((guix build utils)))
            (patches (search-patches "glibc-ldd-x86_64.patch"
                                     "glibc-versioned-locpath.patch"
                                     "glibc-o-largefile.patch"))))
   (build-system gnu-build-system)

   ;; Glibc's <limits.h> refers to <linux/limit.h>, for instance, so glibc
   ;; users should automatically pull Linux headers as well.
   (propagated-inputs `(("kernel-headers" ,linux-libre-headers)))

   (outputs '("out" "debug"
              "static"))                          ;9 MiB of .a files

   (arguments
    `(#:out-of-source? #t

      ;; The libraries have an empty RUNPATH, but some, such as the versioned
      ;; libraries (libdl-2.24.so, etc.) have ld.so marked as NEEDED.  Since
      ;; these libraries are always going to be found anyway, just skip
      ;; RUNPATH checks.
      #:validate-runpath? #f

      #:modules ((ice-9 ftw)
                 (srfi srfi-26)
                 (guix build utils)
                 (guix build gnu-build-system))

      #:configure-flags
      (list "--enable-add-ons"
            "--sysconfdir=/etc"

            ;; Installing a locale archive with all the locales is to
            ;; expensive (~100 MiB), so we rely on users to install the
            ;; locales they really want.
            ;;
            ;; Set the default locale path.  In practice, $LOCPATH may be
            ;; defined to point whatever locales users want.  However, setuid
            ;; binaries don't honor $LOCPATH, so they'll instead look into
            ;; $libc_cv_complocaledir; we choose /run/current-system/locale/X.Y,
            ;; with the idea that it is going to be populated by the sysadmin.
            ;; The "X.Y" sub-directory is because locale data formats are
            ;; incompatible across libc versions; see
            ;; <https://lists.gnu.org/archive/html/guix-devel/2015-08/msg00737.html>.
            ;;
            ;; `--localedir' is not honored, so work around it.
            ;; See <http://sourceware.org/ml/libc-alpha/2013-03/msg00093.html>.
            (string-append "libc_cv_complocaledir=/run/current-system/locale/"
                           ,(version-major+minor version))

            (string-append "--with-headers="
                           (assoc-ref ,(if (%current-target-system)
                                           '%build-target-inputs
                                           '%build-inputs)
                                      "kernel-headers")
                           "/include")

            ;; This is the default for most architectures as of GNU libc 2.26,
            ;; but we specify it explicitly for clarity and consistency.  See
            ;; "kernel-features.h" in the GNU libc for details.
            "--enable-kernel=3.2.0"

            ;; Use our Bash instead of /bin/sh.
            (string-append "BASH_SHELL="
                           (assoc-ref %build-inputs "bash")
                           "/bin/bash")

            ;; XXX: Work around "undefined reference to `__stack_chk_guard'".
            "libc_cv_ssp=no" "libc_cv_ssp_strong=no")

      #:tests? #f                                 ; XXX
      #:phases (modify-phases %standard-phases
                 (add-before
                  'configure 'pre-configure
                  (lambda* (#:key inputs native-inputs outputs
                                  #:allow-other-keys)
                    (let* ((out  (assoc-ref outputs "out"))
                           (bin  (string-append out "/bin"))
                           ;; FIXME: Normally we would look it up only in INPUTS
                           ;; but cross-base uses it as a native input.
                           (bash (or (assoc-ref inputs "static-bash")
                                     (assoc-ref native-inputs "static-bash"))))
                      ;; Install the rpc data base file under `$out/etc/rpc'.
                      ;; FIXME: Use installFlags = [ "sysconfdir=$(out)/etc" ];
                      (substitute* "sunrpc/Makefile"
                        (("^\\$\\(inst_sysconfdir\\)/rpc(.*)$" _ suffix)
                         (string-append out "/etc/rpc" suffix "\n"))
                        (("^install-others =.*$")
                         (string-append "install-others = " out "/etc/rpc\n")))

                      (substitute* "Makeconfig"
                        ;; According to
                        ;; <http://www.linuxfromscratch.org/lfs/view/stable/chapter05/glibc.html>,
                        ;; linking against libgcc_s is not needed with GCC
                        ;; 4.7.1.
                        ((" -lgcc_s") ""))

                      ;; Have `system' use that Bash.
                      (substitute* "sysdeps/posix/system.c"
                        (("#define[[:blank:]]+SHELL_PATH.*$")
                         (format #f "#define SHELL_PATH \"~a/bin/bash\"\n"
                                 bash)))

                      ;; Same for `popen'.
                      (substitute* "libio/iopopen.c"
                        (("/bin/sh")
                         (string-append bash "/bin/sh")))

                      ;; Same for the shell used by the 'exec' functions for
                      ;; scripts that lack a shebang.
                      (substitute* (find-files "." "^paths\\.h$")
                        (("#define[[:blank:]]+_PATH_BSHELL[[:blank:]].*$")
                         (string-append "#define _PATH_BSHELL \""
                                        bash "/bin/sh\"\n")))

                      ;; Nscd uses __DATE__ and __TIME__ to create a string to
                      ;; make sure the client and server come from the same
                      ;; libc.  Use something deterministic instead.
                      (substitute* "nscd/nscd_stat.c"
                        (("static const char compilation\\[21\\] =.*$")
                         (string-append
                          "static const char compilation[21] = \""
                          (string-take (basename out) 20) "\";\n")))

                      ;; Make sure we don't retain a reference to the
                      ;; bootstrap Perl.
                      (substitute* "malloc/mtrace.pl"
                        (("^#!.*")
                         ;; The shebang can be omitted, because there's the
                         ;; "bilingual" eval/exec magic at the top of the file.
                         "")
                        (("exec @PERL@")
                         "exec perl")))))

                 (add-after 'install 'move-static-libs
                   (lambda* (#:key outputs #:allow-other-keys)
                     ;; Move static libraries to the "static" output.
                     (define (static-library? file)
                       ;; Return true if FILE is a static library.  The
                       ;; "_nonshared.a" files are referred to by libc.so,
                       ;; libpthread.so, etc., which are in fact linker
                       ;; scripts.
                       (and (string-suffix? ".a" file)
                            (not (string-contains file "_nonshared"))))

                     (define (linker-script? file)
                       ;; Guess whether FILE, a ".a" file, is actually a
                       ;; linker script.
                       (and (not (ar-file? file))
                            (not (elf-file? file))))

                     (let* ((out    (assoc-ref outputs "out"))
                            (lib    (string-append out "/lib"))
                            (files  (scandir lib static-library?))
                            (static (assoc-ref outputs "static"))
                            (slib   (string-append static "/lib")))
                       (mkdir-p slib)
                       (for-each (lambda (base)
                                   (rename-file (string-append lib "/" base)
                                                (string-append slib "/" base)))
                                 files)

                       ;; Usually libm.a is a linker script so we need to
                       ;; change the file names in there to refer to STATIC
                       ;; instead of OUT.
                       (for-each (lambda (ld-script)
                                   (substitute* ld-script
                                     ((out) static)))
                                 (filter linker-script?
                                         (map (cut string-append slib "/" <>)
                                              files)))
                       #t))))))

   (inputs `(("static-bash" ,static-bash)))

   ;; To build the manual, we need Texinfo and Perl.  Gettext is needed to
   ;; install the message catalogs, with 'msgfmt'.
   (native-inputs `(("texinfo" ,texinfo)
                    ("perl" ,perl)
                    ("gettext" ,gettext-minimal)))

   (native-search-paths
    ;; Search path for packages that provide locale data.  This is useful
    ;; primarily in build environments.  Use 'GUIX_LOCPATH' rather than
    ;; 'LOCPATH' to avoid interference with the host system's libc on foreign
    ;; distros.
    (list (search-path-specification
           (variable "GUIX_LOCPATH")
           (files '("lib/locale")))))

   (synopsis "The GNU C Library")
   (description
    "Any Unix-like operating system needs a C library: the library which
defines the \"system calls\" and other basic facilities such as open, malloc,
printf, exit...

The GNU C library is used as the C library in the GNU system and most systems
with the Linux kernel.")
   (license lgpl2.0+)
   (home-page "https://www.gnu.org/software/libc/")))

(define-public glibc/hurd
  ;; The Hurd's libc variant.
  (package (inherit glibc/linux)
    (name "glibc-hurd")
    (version "2.23")
    (source (origin
              (method url-fetch)
              (uri (string-append "http://alpha.gnu.org/gnu/hurd/glibc-"
                                  version "-hurd+libpthread-20161218" ".tar.gz"))
              (sha256
               (base32
                "0vpdv05j6j3ria5bw8gp468i64gij94cslxkxj9xkfgi6p615b8p"))))

    ;; Libc provides <hurd.h>, which includes a bunch of Hurd and Mach headers,
    ;; so both should be propagated.
    (propagated-inputs `(("hurd-core-headers" ,hurd-core-headers)))
    (native-inputs
     `(,@(package-native-inputs glibc/linux)
       ("mig" ,mig)
       ("perl" ,perl)))

    (arguments
     (substitute-keyword-arguments (package-arguments glibc/linux)
       ((#:phases original-phases)
        ;; Add libmachuser.so and libhurduser.so to libc.so's search path.
        ;; See <http://lists.gnu.org/archive/html/bug-hurd/2015-07/msg00051.html>.
        `(modify-phases ,original-phases
           (add-after 'install 'augment-libc.so
             (lambda* (#:key outputs #:allow-other-keys)
               (let* ((out (assoc-ref outputs "out")))
                 (substitute* (string-append out "/lib/libc.so")
                   (("/[^ ]+/lib/libc.so.0.3")
                    (string-append out "/lib/libc.so.0.3" " libmachuser.so" " libhurduser.so"))))
               #t))
           (add-after 'pre-configure 'pre-configure-set-pwd
             (lambda _
               ;; Use the right 'pwd'.
               (substitute* "configure"
                 (("/bin/pwd") "pwd"))
               #t))
           (replace 'build
             (lambda _
               ;; Force mach/hurd/libpthread subdirs to build first in order to avoid
               ;; linking errors.
               ;; See <https://lists.gnu.org/archive/html/bug-hurd/2016-11/msg00045.html>
               (let ((-j (list "-j" (number->string (parallel-job-count)))))
                 (let-syntax ((make (syntax-rules ()
                                      ((_ target)
                                       (zero? (apply system* "make" target -j))))))
                   (and (make "mach/subdir_lib")
                        (make "hurd/subdir_lib")
                        (make "libpthread/subdir_lib")
                        (zero? (apply system* "make" -j)))))))))
        ((#:configure-flags original-configure-flags)
        `(append (list "--host=i586-pc-gnu"

                       ;; We need this to get a working openpty() function.
                       "--enable-pt_chown"

                       ;; <https://lists.gnu.org/archive/html/bug-hurd/2016-10/msg00033.html>
                       "--disable-werror"

                       ;; nscd fails to build for GNU/Hurd:
                       ;; <https://lists.gnu.org/archive/html/bug-hurd/2014-07/msg00006.html>.
                       ;; Disable it.
                       "--disable-nscd")
                 (filter (lambda (flag)
                           (not (string-prefix? "--enable-kernel=" flag)))
                         ,original-configure-flags)))))
    (synopsis "The GNU C Library (GNU Hurd variant)")
    (supported-systems %hurd-systems)))

(define* (glibc-for-target #:optional
                           (target (or (%current-target-system)
                                       (%current-system))))
  "Return the glibc for TARGET, GLIBC/LINUX for a Linux host or
GLIBC/HURD for a Hurd host"
  (match target
    ((or "i586-pc-gnu" "i586-gnu") glibc/hurd)
    (_ glibc/linux)))

(define-syntax glibc
  (identifier-syntax (glibc-for-target)))

;; Below are old libc versions, which we use mostly to build locale data in
;; the old format (which the new libc cannot cope with.)

(define glibc-2.26-patched
  (package
    (inherit glibc)
    (source (origin
              (inherit (package-source glibc))
              (patches (cons (search-patch "glibc-allow-kernel-2.6.32.patch")
                             (origin-patches (package-source glibc))))))))

(define-public glibc-2.25
  (package
    (inherit glibc)
    (version "2.25")
    (source (origin
              (inherit (package-source glibc))
              (uri (string-append "mirror://gnu/glibc/glibc-"
                                  version ".tar.xz"))
              (sha256
               (base32
                "1813dzkgw6v8q8q1m4v96yfis7vjqc9pslqib6j9mrwh6fxxjyq6"))
              (patches (search-patches "glibc-ldd-x86_64.patch"
                                       "glibc-versioned-locpath.patch"
                                       "glibc-o-largefile.patch"
                                       "glibc-vectorized-strcspn-guards.patch"
                                       "glibc-CVE-2017-1000366-pt1.patch"
                                       "glibc-CVE-2017-1000366-pt2.patch"
                                       "glibc-CVE-2017-1000366-pt3.patch"))))))

(define-public glibc-2.24
  (package
    (inherit glibc)
    (version "2.24")
    (source (origin
              (inherit (package-source glibc))
              (uri (string-append "mirror://gnu/glibc/glibc-"
                                  version ".tar.xz"))
              (sha256
               (base32
                "1lxmprg9gm73gvafxd503x70z32phwjzcy74i0adfi6ixzla7m4r"))
              (patches (search-patches "glibc-ldd-x86_64.patch"
                                       "glibc-versioned-locpath.patch"
                                       "glibc-o-largefile.patch"
                                       "glibc-vectorized-strcspn-guards.patch"
                                       "glibc-CVE-2015-5180.patch"
                                       "glibc-CVE-2017-1000366-pt1.patch"
                                       "glibc-CVE-2017-1000366-pt2.patch"
                                       "glibc-CVE-2017-1000366-pt3.patch"))))))

(define-public glibc-2.23
  (package
    (inherit glibc)
    (version "2.23")
    (source (origin
              (inherit (package-source glibc))
              (uri (string-append "mirror://gnu/glibc/glibc-"
                                  version ".tar.xz"))
              (sha256
               (base32
                "1s8krs3y2n6pzav7ic59dz41alqalphv7vww4138ag30wh0fpvwl"))
              (patches (search-patches "glibc-ldd-x86_64.patch"
                                       "glibc-versioned-locpath.patch"
                                       "glibc-o-largefile.patch"
                                       "glibc-vectorized-strcspn-guards.patch"
                                       "glibc-CVE-2015-5180.patch"
                                       "glibc-CVE-2016-3075.patch"
                                       "glibc-CVE-2016-3706.patch"
                                       "glibc-CVE-2016-4429.patch"
                                       "glibc-CVE-2017-1000366-pt1.patch"
                                       "glibc-CVE-2017-1000366-pt2.patch"
                                       "glibc-CVE-2017-1000366-pt3.patch"))))))

(define-public glibc-2.22
  (package
    (inherit glibc)
    (version "2.22")
    (source (origin
              (inherit (package-source glibc))
              (uri (string-append "mirror://gnu/glibc/glibc-"
                                  version ".tar.xz"))
              (sha256
               (base32
                "0j49682pm2nh4qbdw35bas82p1pgfnz4d2l7iwfyzvrvj0318wzb"))
              (patches (search-patches "glibc-ldd-x86_64.patch"
                                       "glibc-vectorized-strcspn-guards.patch"
                                       "glibc-CVE-2015-5180.patch"
                                       "glibc-CVE-2015-7547.patch"
                                       "glibc-CVE-2016-3075.patch"
                                       "glibc-CVE-2016-3706.patch"
                                       "glibc-CVE-2016-4429.patch"
                                       "glibc-CVE-2017-1000366-pt1.patch"
                                       "glibc-CVE-2017-1000366-pt2.patch"
                                       "glibc-CVE-2017-1000366-pt3.patch"))))
    (arguments
      (substitute-keyword-arguments (package-arguments glibc)
        ((#:phases phases)
         `(modify-phases ,phases
            (add-before 'configure 'fix-pwd
              (lambda _
                ;; Use `pwd' instead of `/bin/pwd' for glibc-2.22.
                (substitute* "configure"
                  (("/bin/pwd") "pwd"))
                #t))))))))

(define-public glibc-locales
  (package
    (inherit glibc)
    (name "glibc-locales")
    (source (origin (inherit (package-source glibc))
                    (patches (cons (search-patch "glibc-locales.patch")
                                   (origin-patches (package-source glibc))))))
    (synopsis "All the locales supported by the GNU C Library")
    (description
     "This package provides all the locales supported by the GNU C Library,
more than 400 in total.  To use them set the 'LOCPATH' environment variable to
the 'share/locale' sub-directory of this package.")
    (outputs '("out"))                            ;110+ MiB
    (native-search-paths '())
    (arguments
     (let ((args `(#:tests? #f #:strip-binaries? #f
                   ,@(package-arguments glibc))))
       (substitute-keyword-arguments args
         ((#:phases phases)
          `(modify-phases ,phases
             (replace 'build
               (lambda _
                 (zero? (system* "make" "localedata/install-locales"
                                 "-j" (number->string (parallel-job-count))))))
             (delete 'install)
             (delete 'move-static-libs)))
         ((#:configure-flags flags)
          `(append ,flags
                   ;; Use $(libdir)/locale/X.Y as is the case by default.
                   (list (string-append "libc_cv_complocaledir="
                                        (assoc-ref %outputs "out")
                                        "/lib/locale/"
                                        ,(version-major+minor
                                          (package-version glibc)))))))))))

(define-public glibc-utf8-locales
  (package
    (name "glibc-utf8-locales")
    (version (package-version glibc))
    (source #f)
    (build-system trivial-build-system)
    (arguments
     `(#:modules ((guix build utils))
       #:builder (begin
                   (use-modules (srfi srfi-1)
                                (guix build utils))

                   (let* ((libc      (assoc-ref %build-inputs "glibc"))
                          (gzip      (assoc-ref %build-inputs "gzip"))
                          (out       (assoc-ref %outputs "out"))
                          (localedir (string-append out "/lib/locale/"
                                                    ,(version-major+minor version))))
                     ;; 'localedef' needs 'gzip'.
                     (setenv "PATH" (string-append libc "/bin:" gzip "/bin"))

                     (mkdir-p localedir)
                     (every (lambda (locale)
                              (define file
                                ;; Use the "normalized codeset" by
                                ;; default--e.g., "en_US.utf8".
                                (string-append localedir "/" locale ".utf8"))

                              (and (zero? (system* "localedef" "--no-archive"
                                                   "--prefix" localedir
                                                   "-i" locale
                                                   "-f" "UTF-8" file))
                                   (begin
                                     ;; For backward compatibility with Guix
                                     ;; <= 0.8.3, add "xx_YY.UTF-8".
                                     (symlink (string-append locale ".utf8")
                                              (string-append localedir "/"
                                                             locale ".UTF-8"))
                                     #t)))

                            ;; These are the locales commonly used for
                            ;; tests---e.g., in Guile's i18n tests.
                            '("de_DE" "el_GR" "en_US" "fr_FR" "tr_TR"))))))
    (inputs `(("glibc" ,glibc)
              ("gzip" ,gzip)))
    (synopsis "Small sample of UTF-8 locales")
    (description
     "This package provides a small sample of UTF-8 locales mostly useful in
test environments.")
    (home-page (package-home-page glibc))
    (license (package-license glibc))))

(define-public which
  (package
    (name "which")
    (version "2.21")
    (source (origin
              (method url-fetch)
              (uri (string-append "mirror://gnu/which/which-"
                                  version ".tar.gz"))
              (sha256
               (base32
                "1bgafvy3ypbhhfznwjv1lxmd6mci3x1byilnnkc7gcr486wlb8pl"))))
    (build-system gnu-build-system)
    (home-page "https://gnu.org/software/which/")
    (synopsis "Find full path of shell commands")
    (description
     "The which program finds the location of executables in PATH, with a
variety of options.  It is an alternative to the shell \"type\" built-in
command.")
    (license gpl3+))) ; some files are under GPLv2+

(define-public glibc/hurd-headers
  (package (inherit glibc/hurd)
    (name "glibc-hurd-headers")
    (outputs '("out"))
    (propagated-inputs `(("gnumach-headers" ,gnumach-headers)
                         ("hurd-headers" ,hurd-headers)))
    (arguments
     (substitute-keyword-arguments (package-arguments glibc/hurd)
       ;; We just pass the flags really needed to build the headers.
       ((#:configure-flags _)
        `(list "--enable-add-ons"
               "--host=i586-pc-gnu"
               "--enable-obsolete-rpc"))
       ((#:phases _)
        '(modify-phases %standard-phases
           (replace 'install
             (lambda* (#:key outputs #:allow-other-keys)
               (invoke "make" "install-headers")

               ;; Make an empty stubs.h to work around not being able to
               ;; produce a valid stubs.h and causing the build to fail. See
               ;; <http://lists.gnu.org/archive/html/guix-devel/2014-04/msg00233.html>.
               (let ((out (assoc-ref outputs "out")))
                 (close-port
                  (open-output-file
                   (string-append out "/include/gnu/stubs.h"))))))
           (delete 'build)              ; nothing to build
           (add-before 'configure 'patch-configure-script
             (lambda _
               ;; Use the right 'pwd'.
               (substitute* "configure"
                 (("/bin/pwd") "pwd"))
               #t))))))))

(define-public tzdata
  (package
    (name "tzdata")
    (version "2017c")
    (source (origin
             (method url-fetch)
             (uri (string-append
                   "https://www.iana.org/time-zones/repository/releases/tzdata"
                   version ".tar.gz"))
             (sha256
              (base32
               "02yrrfj0p7ar885ja41ylijzbr8wc6kz6kzlw8c670i9m693ym6n"))))
    (build-system gnu-build-system)
    (arguments
     '(#:tests? #f
       #:make-flags (let ((out (assoc-ref %outputs "out"))
                          (tmp (getenv "TMPDIR")))
                      (list (string-append "TOPDIR=" out)
                            (string-append "TZDIR=" out "/share/zoneinfo")

                            ;; Discard zic, dump, and tzselect, already
                            ;; provided by glibc.
                            (string-append "ETCDIR=" tmp "/etc")

                            ;; Likewise for the C library routines.
                            (string-append "LIBDIR=" tmp "/lib")
                            (string-append "MANDIR=" tmp "/man")

                            "AWK=awk"
                            "CC=gcc"))
       #:modules ((guix build utils)
                  (guix build gnu-build-system)
                  (srfi srfi-1))
       #:phases
       (modify-phases %standard-phases
         (replace 'unpack
           (lambda* (#:key source inputs #:allow-other-keys)
             (and (zero? (system* "tar" "xvf" source))
                  (zero? (system* "tar" "xvf" (assoc-ref inputs "tzcode"))))))
         (add-after 'install 'post-install
           (lambda* (#:key outputs #:allow-other-keys)
             ;; Move data in the right place.
             (let ((out (assoc-ref outputs "out")))
               (symlink (string-append out "/share/zoneinfo")
                        (string-append out "/share/zoneinfo/posix"))
               (delete-file-recursively
                (string-append out "/share/zoneinfo-posix"))
               (copy-recursively (string-append out "/share/zoneinfo-leaps")
                                 (string-append out "/share/zoneinfo/right"))
               (delete-file-recursively
                (string-append out "/share/zoneinfo-leaps")))))
         (delete 'configure))))
    (inputs `(("tzcode" ,(origin
                          (method url-fetch)
                          (uri (string-append
                                "http://www.iana.org/time-zones/repository/releases/tzcode"
                                version ".tar.gz"))
                          (sha256
                           (base32
                            "1dvrq0b2hz7cjqdyd7x21wpy4qcng3rvysr61ij0c2g64fyb9s41"))))))
    (home-page "https://www.iana.org/time-zones")
    (synopsis "Database of current and historical time zones")
    (description "The Time Zone Database (often called tz or zoneinfo)
contains code and data that represent the history of local time for many
representative locations around the globe.  It is updated periodically to
reflect changes made by political bodies to time zone boundaries, UTC offsets,
and daylight-saving rules.")
    (license public-domain)))

;;; A "fixed" version of tzdata, which is used in the test suites of glib and R
;;; and a few other places. We can update this whenever we are able to rebuild
;;; thousands of packages (for example, in a core-updates rebuild). This package
;;; will typically be obsolete and should never be referred to by a built
;;; package.
(define-public tzdata-for-tests
  (hidden-package (package (inherit tzdata)
    (version "2017c")
    (source
      (origin
        (method url-fetch)
        (uri (string-append "https://www.iana.org/time-zones/repository"
                            "/releases/tzdata" version ".tar.gz"))
        (sha256
         (base32
          "02yrrfj0p7ar885ja41ylijzbr8wc6kz6kzlw8c670i9m693ym6n"))))
    (inputs `(("tzcode" ,(origin
                          (method url-fetch)
                          (uri (string-append
                                "http://www.iana.org/time-zones/repository/releases/tzcode"
                                version ".tar.gz"))
                          (sha256
                           (base32
                            "1dvrq0b2hz7cjqdyd7x21wpy4qcng3rvysr61ij0c2g64fyb9s41")))))))))


(define-public libiconv
  (package
    (name "libiconv")
    (version "1.15")
    (source (origin
              (method url-fetch)
              (uri (string-append "mirror://gnu/libiconv/libiconv-"
                                  version ".tar.gz"))
              (sha256
               (base32
                "0y1ij745r4p48mxq84rax40p10ln7fc7m243p8k8sia519i3dxfc"))
              (modules '((guix build utils)))
              (snippet
               ;; Work around "declared gets" error on glibc systems (fixed by
               ;; Gnulib commit 66712c23388e93e5c518ebc8515140fa0c807348.)
               '(substitute* "srclib/stdio.in.h"
                  (("^#undef gets") "")
                  (("^_GL_WARN_ON_USE \\(gets.*") "")))))
    (build-system gnu-build-system)
    (synopsis "Character set conversion library")
    (description
     "libiconv provides an implementation of the iconv function for systems
that lack it.  iconv is used to convert between character encodings in a
program.  It supports a wide variety of different encodings.")
    (home-page "https://www.gnu.org/software/libiconv/")
    (license lgpl3+)))

(define* (libiconv-if-needed #:optional (target (%current-target-system)))
  "Return either a libiconv package specification to include in a dependency
list for platforms that have an incomplete libc, or the empty list.  If a
package needs iconv ,@(libiconv-if-needed) should be added."
  ;; POSIX C libraries provide iconv.  Platforms with an incomplete libc
  ;; without iconv, such as MinGW, must return the then clause.
  (if (target-mingw? target)
      `(("libiconv" ,libiconv))
      '()))

(define-public (canonical-package package)
  ;; Avoid circular dependency by lazily resolving 'commencement'.
  (let* ((iface (resolve-interface '(gnu packages commencement)))
         (proc  (module-ref iface 'canonical-package)))
    (proc package)))

(define-public (%final-inputs)
  "Return the list of \"final inputs\"."
  ;; Avoid circular dependency by lazily resolving 'commencement'.
  (let ((iface (resolve-interface '(gnu packages commencement))))
    (module-ref iface '%final-inputs)))

;;; base.scm ends here<|MERGE_RESOLUTION|>--- conflicted
+++ resolved
@@ -12,11 +12,8 @@
 ;;; Copyright © 2017 Mathieu Othacehe <m.othacehe@gmail.com>
 ;;; Copyright © 2017 Marius Bakke <mbakke@fastmail.com>
 ;;; Copyright © 2017 Eric Bavier <bavier@member.fsf.org>
-<<<<<<< HEAD
 ;;; Copyright © 2018 Tobias Geerinckx-Rice <me@tobias.gr>
-=======
 ;;; Copyright © 2018 Ricardo Wurmus <rekado@elephly.net>
->>>>>>> aac6cbbf
 ;;;
 ;;; This file is part of GNU Guix.
 ;;;
