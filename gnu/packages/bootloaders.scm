--- conflicted
+++ resolved
@@ -11,12 +11,8 @@
 ;;; Copyright © 2019 nee <nee@cock.li>
 ;;; Copyright © 2019 Mathieu Othacehe <m.othacehe@gmail.com>
 ;;; Copyright © 2020 Björn Höfling <bjoern.hoefling@bjoernhoefling.de>
-<<<<<<< HEAD
-;;; Copyright © 2020 Jan (janneke) Nieuwenhuizen <janneke@gnu.org>
-=======
 ;;; Copyright © 2018, 2019, 2020 Vagrant Cascadian <vagrant@debian.org>
 ;;; Copyright © 2020 Pierre Langlois <pierre.langlois@gmx.com>
->>>>>>> 89909327
 ;;;
 ;;; This file is part of GNU Guix.
 ;;;
@@ -74,8 +70,7 @@
   #:use-module (guix utils)
   #:use-module (srfi srfi-1)
   #:use-module (srfi srfi-26)
-  #:use-module (ice-9 regex)
-  #:export (make-u-boot-package))
+  #:use-module (ice-9 regex))
 
 (define unifont
   ;; GNU Unifont, <http://gnu.org/s/unifont>.
@@ -533,7 +528,7 @@
 also initializes the boards (RAM etc).  This package provides its
 board-independent tools.")))
 
-(define* (make-u-boot-package board triplet #:key (u-boot u-boot))
+(define-public (make-u-boot-package board triplet)
   "Returns a u-boot package for BOARD cross-compiled for TRIPLET."
   (let ((same-arch? (lambda ()
                       (string=? (%current-system)
@@ -841,30 +836,6 @@
        `(("firmware" ,arm-trusted-firmware-rk3399)
          ,@(package-native-inputs base))))))
 
-<<<<<<< HEAD
-(define u-boot-pbp
-  (let ((commit "365495a329c8e92ca4c134562d091df71b75845e"))
-    (package
-      (inherit u-boot)
-      (name "u-boot")
-      (version (git-version (package-version u-boot) "pinebook-pro-1" commit))
-      (source (origin
-                ;; XXX: Snapshots are available but changes timestamps every download.
-                (method git-fetch)
-                (uri (git-reference
-                      (url "https://git.eno.space/pbp-uboot.git")
-                      (commit commit)))
-                (file-name (string-append name "-" version "-checkout"))
-                (sha256
-                 (base32
-                  "092dxcvsk40fclks0lrg2caigzjhw9axjg936w5fs6aj7c0qxzjy")))))))
-
-(define-public u-boot-pinebook-pro-rk3399
-  (let ((base (make-u-boot-package "pinebook_pro-rk3399" "aarch64-linux-gnu"
-                                   #:u-boot u-boot-pbp)))
-    (package
-      (inherit base)
-=======
 (define-public u-boot-pinebook-pro-rk3399
   (let ((base (make-u-boot-package "pinebook-pro-rk3399" "aarch64-linux-gnu")))
     (package
@@ -878,17 +849,12 @@
                                "u-boot-DT-for-Pinebook-Pro.patch"
                                "u-boot-support-Pinebook-Pro-laptop.patch"
                                "u-boot-video-rockchip-fix-build.patch"))))
->>>>>>> 89909327
       (arguments
         (substitute-keyword-arguments (package-arguments base)
           ((#:phases phases)
            `(modify-phases ,phases
               (add-after 'unpack 'set-environment
                 (lambda* (#:key inputs #:allow-other-keys)
-<<<<<<< HEAD
-                  (setenv "CPATH" (string-join (cdr (string-split (getenv "CPATH") #\:)) ":"))
-=======
->>>>>>> 89909327
                   (setenv "BL31" (string-append (assoc-ref inputs "firmware")
                                                 "/bl31.elf"))
                   #t))
