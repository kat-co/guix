;;; GNU Guix --- Functional package management for GNU
;;; Copyright © 2013, 2014, 2015, 2016 Ludovic Courtès <ludo@gnu.org>
;;; Copyright © 2013, 2015 Andreas Enge <andreas@enge.fr>
;;; Copyright © 2015 Eric Bavier <bavier@member.fsf.org>
;;; Copyright © 2015 Sou Bunnbu <iyzsong@gmail.com>
;;; Copyright © 2015, 2016, 2017 Ricardo Wurmus <rekado@elephly.net>
;;; Copyright © 2015, 2016, 2017 Mark H Weaver <mhw@netris.org>
;;; Copyright © 2015, 2016, 2017 Efraim Flashner <efraim@flashner.co.il>
;;; Copyright © 2015 Raimon Grau <raimonster@gmail.com>
;;; Copyright © 2016 Mathieu Lirzin <mthl@gnu.org>
;;; Copyright © 2016, 2017 Leo Famulari <leo@famulari.name>
;;; Copyright © 2016 Ben Woodcroft <donttrustben@gmail.com>
;;; Copyright © 2016 Jan Nieuwenhuizen <janneke@gnu.org>
;;; Copyright © 2016, 2017 ng0 <contact.ng0@cryptolab.net>
;;; Copyright © 2016 Tobias Geerinckx-Rice <me@tobias.gr>
;;; Copyright © 2016, 2017 Marius Bakke <mbakke@fastmail.com>
;;; Copyright © 2017 Adriano Peluso <catonano@gmail.com>
;;; Copyright © 2017 Gregor Giesen <giesen@zaehlwerk.net>
;;; Copyright © 2017 Alex Vong <alexvong1995@gmail.com>
;;;
;;; This file is part of GNU Guix.
;;;
;;; GNU Guix is free software; you can redistribute it and/or modify it
;;; under the terms of the GNU General Public License as published by
;;; the Free Software Foundation; either version 3 of the License, or (at
;;; your option) any later version.
;;;
;;; GNU Guix is distributed in the hope that it will be useful, but
;;; WITHOUT ANY WARRANTY; without even the implied warranty of
;;; MERCHANTABILITY or FITNESS FOR A PARTICULAR PURPOSE.  See the
;;; GNU General Public License for more details.
;;;
;;; You should have received a copy of the GNU General Public License
;;; along with GNU Guix.  If not, see <http://www.gnu.org/licenses/>.

(define-module (gnu packages xml)
  #:use-module (gnu packages)
  #:use-module (gnu packages autotools)
  #:use-module (gnu packages compression)
  #:use-module (gnu packages gnupg)
  #:use-module (gnu packages perl)
  #:use-module (gnu packages python)
  #:use-module (gnu packages tls)
  #:use-module (gnu packages web)
  #:use-module ((guix licenses) #:prefix license:)
  #:use-module (guix packages)
  #:use-module (guix download)
  #:use-module (guix build-system ant)
  #:use-module (guix build-system cmake)
  #:use-module (guix build-system gnu)
  #:use-module (guix build-system perl)
  #:use-module (guix build-system python)
  #:use-module (gnu packages linux)
  #:use-module (gnu packages pkg-config))

(define-public expat
  (package
    (name "expat")
    (version "2.2.1")
    (replacement expat-2.2.2)
    (source (origin
             (method url-fetch)
             (uri (string-append "mirror://sourceforge/expat/expat/"
                                 version "/expat-" version ".tar.bz2"))
             (sha256
              (base32
               "11c8jy1wvllvlk7xdc5cm8hdhg0hvs8j0aqy6s702an8wkdcls0q"))))
    (build-system gnu-build-system)
    (home-page "http://www.libexpat.org/")
    (synopsis "Stream-oriented XML parser library written in C")
    (description
     "Expat is an XML parser library written in C.  It is a
stream-oriented parser in which an application registers handlers for
things the parser might find in the XML document (like start tags).")
    (license license:expat)))

(define expat-2.2.2  ; Fixes CVE-2017-9233, CVE-2016-9063 and other issues.
  (package
    (inherit expat)
    (version "2.2.2")
    (source (origin
             (method url-fetch)
             (uri (string-append "mirror://sourceforge/expat/expat/"
                                 version "/expat-" version ".tar.bz2"))
             (sha256
              (base32
               "0ik0r39ala9c6hj4kxrk933klgwkzlkbrfhvhaykx8l1rwgr2xj3"))))))

(define-public libebml
  (package
    (name "libebml")
    (version "1.3.4")
    (source
     (origin
       (method url-fetch)
       (uri (string-append "https://dl.matroska.org/downloads/"
                           name "/" name "-" version ".tar.bz2"))
       (sha256
        (base32
         "11zka6z9ncywyjr1gfm5cnii33ln7y3w6s86kiacchip2g7kw3f5"))))
    (build-system gnu-build-system)
    (home-page "https://www.matroska.org")
    (synopsis "C++ libary to parse EBML files")
    (description "libebml is a C++ library to read and write EBML (Extensible
Binary Meta Language) files.  EBML was designed to be a simplified binary
extension of XML for the purpose of storing and manipulating data in a
hierarchical form with variable field lengths.")
    (license license:lgpl2.1)))

(define-public libxml2
  (package
    (name "libxml2")
<<<<<<< HEAD
    (version "2.9.5")
=======
    (version "2.9.4")
    (replacement libxml2/fixed)
>>>>>>> 0ef1c223
    (source (origin
             (method url-fetch)
             (uri (string-append "ftp://xmlsoft.org/libxml2/libxml2-"
                                 version ".tar.gz"))
             (sha256
              (base32
               "0f6d5nkvcfx8yqis2dwrnv6qaj0nhiifz49y657vmrwwxvnc2ca0"))))
    (build-system gnu-build-system)
    (home-page "http://www.xmlsoft.org/")
    (synopsis "C parser for XML")
    (propagated-inputs `(("zlib" ,zlib))) ; libxml2.la says '-lz'.
    (native-inputs `(("perl" ,perl)))
    ;; $XML_CATALOG_FILES lists 'catalog.xml' files found in under the 'xml'
    ;; sub-directory of any given package.
    (native-search-paths (list (search-path-specification
                                (variable "XML_CATALOG_FILES")
                                (separator " ")
                                (files '("xml"))
                                (file-pattern "^catalog\\.xml$")
                                (file-type 'regular))))
    (search-paths native-search-paths)
    (description
     "Libxml2 is the XML C parser and toolkit developed for the Gnome
project (but it is usable outside of the Gnome platform).")
    (license license:x11)))

(define libxml2/fixed
  (package
    (inherit libxml2)
    (source
     (origin
       (inherit (package-source libxml2))
       (patches
        (append (origin-patches (package-source libxml2))
        (search-patches "libxml2-CVE-2017-0663.patch"
                        "libxml2-CVE-2017-7375.patch"
                        "libxml2-CVE-2017-7376.patch"
                        "libxml2-CVE-2017-9047+CVE-2017-9048.patch"
                        "libxml2-CVE-2017-9049+CVE-2017-9050.patch")))))))

(define-public python-libxml2
  (package (inherit libxml2)
    (name "python-libxml2")
    (build-system python-build-system)
    (arguments
     `(;; XXX: Tests are specified in 'Makefile.am', but not in 'setup.py'.
       #:tests? #f
       #:phases
       (modify-phases %standard-phases
         (add-before
          'build 'configure
          (lambda* (#:key inputs #:allow-other-keys)
            (chdir "python")
            (let ((glibc   (assoc-ref inputs ,(if (%current-target-system)
                                                  "cross-libc" "libc")))
                  (libxml2 (assoc-ref inputs "libxml2")))
              (substitute* "setup.py"
                ;; For 'libxml2/libxml/tree.h'.
                (("ROOT = r'/usr'")
                 (format #f "ROOT = r'~a'" libxml2))
                ;; For 'iconv.h'.
                (("/opt/include")
                 (string-append glibc "/include")))))))))
    (inputs `(("libxml2" ,libxml2)))
    (synopsis "Python bindings for the libxml2 library")))

(define-public python2-libxml2
  (package-with-python2 python-libxml2))

(define-public libxslt
  (package
    (name "libxslt")
    (version "1.1.30")
    (source (origin
             (method url-fetch)
             (uri (string-append "ftp://xmlsoft.org/libxslt/libxslt-"
                                 version ".tar.gz"))
             (sha256
              (base32
               "1cxn21wi0wms3afhnlxwjm8iiykrk29bvckq6gc2d0yy2rhj6rds"))
             (patches (search-patches "libxslt-generated-ids.patch"))))
    (build-system gnu-build-system)
    (home-page "http://xmlsoft.org/XSLT/index.html")
    (synopsis "C library for applying XSLT stylesheets to XML documents")
    (inputs `(("libgcrypt" ,libgcrypt)
              ("libxml2" ,libxml2)
              ("python" ,python-minimal-wrapper)
              ("zlib" ,zlib)))
    (description
     "Libxslt is an XSLT C library developed for the GNOME project.  It is
based on libxml for XML parsing, tree manipulation and XPath support.")
    (license license:x11)))

(define-public perl-graph-readwrite
  (package
    (name "perl-graph-readwrite")
    (version "2.09")
    (source
     (origin
       (method url-fetch)
       (uri (string-append
             "mirror://cpan/authors/id/N/NE/NEILB/Graph-ReadWrite-"
             version
             ".tar.gz"))
       (sha256
        (base32
         "0jlsg64pmy6ka5q5gy851nnyfgjzvhyxc576bhns3vi2x5ng07mh"))))
    (build-system perl-build-system)
    (propagated-inputs
     `(("perl-graph" ,perl-graph)
       ("perl-parse-yapp" ,perl-parse-yapp)
       ("perl-xml-parser" ,perl-xml-parser)
       ("perl-xml-writer" ,perl-xml-writer)))
    (home-page "http://search.cpan.org/dist/Graph-ReadWrite")
    (synopsis "Modules for reading and writing directed graphs")
    (description "This is a collection of perl classes for reading and writing
directed graphs in a variety of file formats.  The graphs are represented in
Perl using Jarkko Hietaniemi's @code{Graph} classes.

There are two base classes. @code{Graph::Reader} is the base class for classes
which read a graph file and create an instance of the Graph class.
@code{Graph::Writer} is the base class for classes which take an instance of
the @code{Graph} class and write it out in a specific file format.")
    (license license:perl-license)))

(define-public perl-xml-atom
  (package
    (name "perl-xml-atom")
    (version "0.42")
    (source (origin
              (method url-fetch)
              (uri (string-append "mirror://cpan/authors/id/M/MI/MIYAGAWA/"
                                  "XML-Atom-" version ".tar.gz"))
              (sha256
               (base32
                "1wa8kfy1w4mg7kzxim4whyprkn48a2il6fap0b947zywknw4c6y6"))))
    (build-system perl-build-system)
    (arguments
     `(#:phases
       (modify-phases %standard-phases
         (add-before 'check 'set-perl-search-path
           (lambda _
             (setenv "PERL5LIB"
                     (string-append (getcwd) ":"
                                    (getenv "PERL5LIB")))
             #t)))))
    (native-inputs
     `(("perl-datetime" ,perl-datetime)
       ;; TODO package: perl-datetime-format-atom
       ("perl-html-tagset" ,perl-html-tagset)
       ("perl-module-build-tiny" ,perl-module-build-tiny)
       ("perl-module-install" ,perl-module-install)
       ("perl-xml-xpath" ,perl-xml-xpath)))
    (inputs
     `(("perl-class-data-inheritable" ,perl-class-data-inheritable)
       ("perl-datetime" ,perl-datetime)
       ("perl-datetime-timezone" ,perl-datetime-timezone)
       ("perl-digest-sha1" ,perl-digest-sha1)
       ("perl-libwww" ,perl-libwww)
       ("perl-uri" ,perl-uri)
       ("perl-xml-libxml" ,perl-xml-libxml)
       ("perl-xml-xpath" ,perl-xml-xpath)))
    (home-page "http://search.cpan.org/dist/XML-Atom")
    (synopsis "Atom feed and API implementation")
    (description
     "Atom is a syndication, API, and archiving format for weblogs and other data.
@code{XML::Atom} implements the feed format as well as a client for the API.")
    (license license:perl-license)))

(define-public perl-xml-descent
  (package
    (name "perl-xml-descent")
    (version "1.04")
    (source (origin
              (method url-fetch)
              (uri (string-append "mirror://cpan/authors/id/A/AN/ANDYA/"
                                  "XML-Descent-" version ".tar.gz"))
              (sha256
               (base32
                "0l5xmw2hd95ypppz3lyvp4sn02ccsikzjwacli3ydxfdz1bbh4d7"))))
    (build-system perl-build-system)
    (native-inputs
     `(("perl-module-build" ,perl-module-build)))
    (propagated-inputs
     `(("perl-test-differences" ,perl-test-differences)
       ("perl-xml-tokeparser" ,perl-xml-tokeparser)))
    (home-page "http://search.cpan.org/dist/XML-Descent")
    (synopsis "Recursive descent XML parsing")
    (description
     "The conventional models for parsing XML are either @dfn{DOM}
(a data structure representing the entire document tree is created) or
@dfn{SAX} (callbacks are issued for each element in the XML).

XML grammar is recursive - so it's nice to be able to write recursive
parsers for it.  @code{XML::Descent} allows such parsers to be created.")
    (license license:perl-license)))

(define-public perl-xml-parser
  (package
    (name "perl-xml-parser")
    (version "2.44")
    (source (origin
             (method url-fetch)
             (uri (string-append
                   "mirror://cpan/authors/id/T/TO/TODDR/XML-Parser-"
                   version ".tar.gz"))
             (sha256
              (base32
               "05ij0g6bfn27iaggxf8nl5rhlwx6f6p6xmdav6rjcly3x5zd1s8s"))))
    (build-system perl-build-system)
    (arguments `(#:make-maker-flags
                 (let ((expat (assoc-ref %build-inputs "expat")))
                   (list (string-append "EXPATLIBPATH=" expat "/lib")
                         (string-append "EXPATINCPATH=" expat "/include")))))
    (inputs `(("expat" ,expat)))
    (license license:perl-license)
    (synopsis "Perl bindings to the Expat XML parsing library")
    (description
     "This module provides ways to parse XML documents.  It is built on top of
XML::Parser::Expat, which is a lower level interface to James Clark's expat
library.  Each call to one of the parsing methods creates a new instance of
XML::Parser::Expat which is then used to parse the document.  Expat options
may be provided when the XML::Parser object is created.  These options are
then passed on to the Expat object on each parse call.  They can also be given
as extra arguments to the parse methods, in which case they override options
given at XML::Parser creation time.")
    (home-page "http://search.cpan.org/dist/XML-Parser")))

(define-public perl-xml-tokeparser
  (package
    (name "perl-xml-tokeparser")
    (version "0.05")
    (source (origin
              (method url-fetch)
              (uri (string-append "mirror://cpan/authors/id/P/PO/PODMASTER/"
                                  "XML-TokeParser-" version ".tar.gz"))
              (sha256
               (base32
                "1hnpwb3lh6cbgwvjjgqzcp6jm4mp612qn6ili38adc9nhkwv8fc5"))))
    (build-system perl-build-system)
    (propagated-inputs `(("perl-xml-parser" ,perl-xml-parser)))
    (home-page "http://search.cpan.org/dist/XML-TokeParser")
    (synopsis "Simplified interface to XML::Parser")
    (description
     "@code{XML::TokeParser} provides a procedural (\"pull mode\") interface
to @code{XML::Parser} in much the same way that Gisle Aas'
@code{HTML::TokeParser} provides a procedural interface to @code{HTML::Parser}.
@code{XML::TokeParser} splits its XML input up into \"tokens\", each
corresponding to an @code{XML::Parser} event.")
    (license license:perl-license)))

(define-public perl-libxml
  (package
    (name "perl-libxml")
    (version "0.08")
    (source (origin
             (method url-fetch)
             (uri (string-append
                   "mirror://cpan/authors/id/K/KM/KMACLEOD/libxml-perl-"
                   version ".tar.gz"))
             (sha256
              (base32
               "1jy9af0ljyzj7wakqli0437zb2vrbplqj4xhab7bfj2xgfdhawa5"))))
    (build-system perl-build-system)
    (propagated-inputs
     `(("perl-xml-parser" ,perl-xml-parser)))
    (license license:perl-license)
    (synopsis "Perl SAX parser using XML::Parser")
    (description
     "XML::Parser::PerlSAX is a PerlSAX parser using the XML::Parser
module.")
    (home-page "http://search.cpan.org/~kmacleod/libxml-perl/lib/XML/Parser/PerlSAX.pm")))

(define-public perl-xml-libxml
  (package
    (name "perl-xml-libxml")
    (version "2.0128")
    (source
     (origin
       (method url-fetch)
       (uri (string-append "mirror://cpan/authors/id/S/SH/SHLOMIF/"
                           "XML-LibXML-" version ".tar.gz"))
       (sha256
        (base32
         "0awgd2gjzy7kn38bqblsigikzl81xsi561phkz9f9b9v3x2vmrr6"))))
    (build-system perl-build-system)
    (propagated-inputs
     `(("perl-xml-namespacesupport" ,perl-xml-namespacesupport)
       ("perl-xml-sax" ,perl-xml-sax)))
    (inputs
     `(("libxml2" ,libxml2)))
    (home-page "http://search.cpan.org/dist/XML-LibXML")
    (synopsis "Perl interface to libxml2")
    (description "This module implements a Perl interface to the libxml2
library which provides interfaces for parsing and manipulating XML files.  This
module allows Perl programmers to make use of the highly capable validating
XML parser and the high performance DOM implementation.")
    (license license:perl-license)))

(define-public perl-xml-libxml-simple
  (package
    (name "perl-xml-libxml-simple")
    (version "0.97")
    (source (origin
              (method url-fetch)
              (uri (string-append "mirror://cpan/authors/id/M/MA/MARKOV/"
                                  "XML-LibXML-Simple-" version ".tar.gz"))
              (sha256
               (base32
                "1g8nlk3zdz2cclxf7azvsb3jfxmvy6ml8wmj774k4qjqcsqmzk0w"))))
    (build-system perl-build-system)
    (propagated-inputs
     `(("perl-file-slurp-tiny" ,perl-file-slurp-tiny)
       ("perl-xml-libxml" ,perl-xml-libxml)))
    (home-page "http://search.cpan.org/dist/XML-LibXML-Simple")
    (synopsis "XML::LibXML based XML::Simple clone")
    (description
     "This package provides the same API as @code{XML::Simple} but is based on
@code{XML::LibXML}.")
    (license license:perl-license)))

(define-public perl-xml-libxslt
  (package
    (name "perl-xml-libxslt")
    (version "1.95")
    (source
     (origin
       (method url-fetch)
       (uri (string-append "mirror://cpan/authors/id/S/SH/SHLOMIF/"
                           "XML-LibXSLT-" version ".tar.gz"))
       (sha256
        (base32
         "0dggycql18kfxzkb1kw3yc7gslxlrrgyyn2r2ygsylycb89j3jpi"))))
    (build-system perl-build-system)
    (inputs
     `(("libxslt" ,libxslt)))
    (propagated-inputs
     `(("perl-xml-libxml" ,perl-xml-libxml)))
    (home-page "http://search.cpan.org/dist/XML-LibXSLT")
    (synopsis "Perl bindings to GNOME libxslt library")
    (description "This Perl module is an interface to the GNOME project's
libxslt library.")
    (license license:perl-license)))

(define-public perl-xml-namespacesupport
  (package
    (name "perl-xml-namespacesupport")
    (version "1.12")
    (source
     (origin
       (method url-fetch)
       (uri (string-append "mirror://cpan/authors/id/P/PE/PERIGRIN/"
                           "XML-NamespaceSupport-" version ".tar.gz"))
       (sha256
        (base32
         "1vz5pbi4lm5fhq2slrs2hlp6bnk29863abgjlcx43l4dky2rbsa7"))))
    (build-system perl-build-system)
    (home-page "http://search.cpan.org/dist/XML-NamespaceSupport")
    (synopsis "XML namespace support class")
    (description "This module offers a simple to process namespaced XML
names (unames) from within any application that may need them.  It also helps
maintain a prefix to namespace URI map, and provides a number of basic
checks.")
    (license license:perl-license)))

(define-public perl-xml-rss
  (package
    (name "perl-xml-rss")
    (version "1.59")
    (source (origin
              (method url-fetch)
              (uri (string-append "mirror://cpan/authors/id/S/SH/SHLOMIF/"
                                  "XML-RSS-" version ".tar.gz"))
              (sha256
               (base32
                "0v6vfizn2psy6av057kp7fv3z3y73s6b3w56jm3zr6hlq48llsx2"))))
    (build-system perl-build-system)
    (native-inputs
     `(("perl-module-build" ,perl-module-build)
       ("perl-test-manifest" ,perl-test-manifest)
       ("perl-test-differences" ,perl-test-differences)
       ("perl-test-pod" ,perl-test-pod)
       ("perl-test-pod-coverage" ,perl-test-pod-coverage)))
    ;; XXX: The test which uses this modules does not run, even when it is included
    ;; it is ignored. ("perl-test-trailingspace" ,perl-test-trailingspace)
    (inputs
     `(("perl-datetime" ,perl-datetime)
       ("perl-datetime-format-mail" ,perl-datetime-format-mail)
       ("perl-datetime-format-w3cdtf" ,perl-datetime-format-w3cdtf)
       ("perl-html-parser" ,perl-html-parser)
       ("perl-xml-parser" ,perl-xml-parser)))
    (home-page "http://search.cpan.org/dist/XML-RSS")
    (synopsis "Creates and updates RSS files")
    (description
     "This module provides a basic framework for creating and maintaining
RDF Site Summary (RSS) files.  This distribution also contains many examples
that allow you to generate HTML from an RSS, convert between 0.9, 0.91, and
1.0 version, and more.")
    (license license:perl-license)))

(define-public perl-xml-sax
  (package
    (name "perl-xml-sax")
    (version "0.99")
    (source
     (origin
       (method url-fetch)
       (uri (string-append "mirror://cpan/authors/id/G/GR/GRANTM/"
                           "XML-SAX-" version ".tar.gz"))
       (sha256
        (base32
         "115dypb50w1l94y3iwihv5nkixbsv1cxiqkd93y4rk5n6s74pc1j"))))
    (build-system perl-build-system)
    (propagated-inputs
     `(("perl-xml-namespacesupport" ,perl-xml-namespacesupport)
       ("perl-xml-sax-base" ,perl-xml-sax-base)))
    (arguments
     `(#:phases (modify-phases %standard-phases
                  (add-before
                   'install 'augment-path
                   ;; The install target tries to load the newly-installed
                   ;; XML::SAX module, but can't find it, so we need to tell
                   ;; perl where to look.
                   (lambda* (#:key outputs #:allow-other-keys)
                     (setenv "PERL5LIB"
                             (string-append (getenv "PERL5LIB") ":"
                                            (assoc-ref outputs "out")
                                            "/lib/perl5/site_perl")))))))
    (home-page "http://search.cpan.org/dist/XML-SAX")
    (synopsis "Perl API for XML")
    (description "XML::SAX consists of several framework classes for using and
building Perl SAX2 XML parsers, filters, and drivers.")
    (license license:perl-license)))

(define-public perl-xml-sax-base
  (package
    (name "perl-xml-sax-base")
    (version "1.08")
    (source
     (origin
       (method url-fetch)
       (uri (string-append "mirror://cpan/authors/id/G/GR/GRANTM/"
                           "XML-SAX-Base-" version ".tar.gz"))
       (sha256
        (base32
         "17i161rq1ngjlk0c8vdkrkkc56y1pf51k1g54y28py0micqp0qk6"))))
    (build-system perl-build-system)
    (home-page "http://search.cpan.org/dist/XML-SAX-Base")
    (synopsis "Base class for SAX Drivers and Filters")
    (description "This module has a very simple task - to be a base class for
PerlSAX drivers and filters.  It's default behaviour is to pass the input
directly to the output unchanged.  It can be useful to use this module as a
base class so you don't have to, for example, implement the characters()
callback.")
    (license license:perl-license)))

(define-public perl-xml-simple
  (package
    (name "perl-xml-simple")
    (version "2.22")
    (source (origin
             (method url-fetch)
             (uri (string-append
                   "mirror://cpan/authors/id/G/GR/GRANTM/XML-Simple-"
                   version ".tar.gz"))
             (sha256
              (base32
               "0jgbk30jizafpl7078jhw1di1yh08gf8d85dsvjllr595vr0widr"))))
    (build-system perl-build-system)
    (propagated-inputs
     `(("perl-xml-parser" ,perl-xml-parser)
       ("perl-xml-sax" ,perl-xml-sax)))
    (license license:perl-license)
    (synopsis "Perl module for easy reading/writing of XML files")
    (description
     "The XML::Simple module provides a simple API layer on top of an
underlying XML parsing module (either XML::Parser or one of the SAX2
parser modules).")
    (home-page "http://search.cpan.org/dist/XML-Simple")))

(define-public perl-xml-regexp
  (package
    (name "perl-xml-regexp")
    (version "0.04")
    (source (origin
             (method url-fetch)
             (uri (string-append
                   "mirror://cpan/authors/id/T/TJ/TJMATHER/XML-RegExp-"
                   version ".tar.gz"))
             (sha256
              (base32
               "0m7wj00a2kik7wj0azhs1zagwazqh3hlz4255n75q21nc04r06fz"))))
    (build-system perl-build-system)
    (inputs
     `(("perl-xml-parser" ,perl-xml-parser)))
    (license license:perl-license)
    (synopsis "Perl regular expressions for XML tokens")
    (description
     "XML::RegExp contains regular expressions for the following XML tokens:
BaseChar, Ideographic, Letter, Digit, Extender, CombiningChar, NameChar,
EntityRef, CharRef, Reference, Name, NmToken, and AttValue.")
    (home-page "http://search.cpan.org/~tjmather/XML-RegExp/lib/XML/RegExp.pm")))

(define-public perl-xml-dom
  (package
    (name "perl-xml-dom")
    (version "1.46")
    (source (origin
             (method url-fetch)
             (uri (string-append
                   "mirror://cpan/authors/id/T/TJ/TJMATHER/XML-DOM-"
                   version ".tar.gz"))
             (sha256
              (base32
               "0phpkc4li43m2g44hdcvyxzy9pymqwlqhh5hwp2xc0cv8l5lp8lb"))))
    (build-system perl-build-system)
    (propagated-inputs
     `(("perl-libwww" ,perl-libwww)
       ("perl-libxml" ,perl-libxml)
       ("perl-xml-parser" ,perl-xml-parser)
       ("perl-xml-regexp" ,perl-xml-regexp)))
    (license license:perl-license)
    (synopsis
     "Perl module for building DOM Level 1 compliant document structures")
    (description
     "This module extends the XML::Parser module by Clark Cooper.  The
XML::Parser module is built on top of XML::Parser::Expat, which is a lower
level interface to James Clark's expat library.  XML::DOM::Parser is derived
from XML::Parser.  It parses XML strings or files and builds a data structure
that conforms to the API of the Document Object Model.")
    (home-page "http://search.cpan.org/~tjmather/XML-DOM-1.44/lib/XML/DOM.pm")))

(define-public perl-xml-compile-tester
  (package
    (name "perl-xml-compile-tester")
    (version "0.90")
    (source (origin
              (method url-fetch)
              (uri (string-append "mirror://cpan/authors/id/M/MA/MARKOV/"
                                  "XML-Compile-Tester-" version ".tar.gz"))
              (sha256
               (base32
                "1bcl8x8cyacqv9yjp97aq9qq85sy8wv78kd8c16yd9yw3by4cpp1"))))
    (build-system perl-build-system)
    (propagated-inputs
     `(("perl-log-report" ,perl-log-report)
       ("perl-test-deep" ,perl-test-deep)))
    (home-page "http://search.cpan.org/dist/XML-Compile-Tester")
    (synopsis "XML::Compile related regression testing")
    (description
     "The @code{XML::Compile} module suite has extensive regression testing.
This module provide functions which simplify writing tests for
@code{XML::Compile} related distributions.")
    (license license:perl-license)))

(define-public perl-xml-compile
  (package
    (name "perl-xml-compile")
    (version "1.54")
    (source (origin
              (method url-fetch)
              (uri (string-append "mirror://cpan/authors/id/M/MA/MARKOV/"
                                  "XML-Compile-" version ".tar.gz"))
              (sha256
               (base32
                "1hp41960bpqxvv1samv9hc0ghhmvs3i16r4rfl9yp54lp6jhsr2c"))))
    (build-system perl-build-system)
    (propagated-inputs
     `(("perl-log-report" ,perl-log-report)
       ("perl-xml-compile-tester" ,perl-xml-compile-tester)
       ("perl-xml-libxml" ,perl-xml-libxml)
       ("perl-test-deep" ,perl-test-deep)))
    (home-page "http://search.cpan.org/dist/XML-Compile")
    (synopsis "Compilation-based XML processing")
    (description
     "@code{XML::Compile} can be used to translate a Perl data-structure into
XML or XML into a Perl data-structure, both directions under rigid control by
a schema.")
    (license license:perl-license)))

(define-public perl-xml-compile-cache
  (package
    (name "perl-xml-compile-cache")
    (version "1.05")
    (source (origin
              (method url-fetch)
              (uri (string-append "mirror://cpan/authors/id/M/MA/MARKOV/"
                                  "XML-Compile-Cache-" version ".tar.gz"))
              (sha256
               (base32
                "0xbwlszhi9hg8sxm5ylglm2qvnb689i595p913awrj2g4mp9yfsw"))))
    (build-system perl-build-system)
    (propagated-inputs
     `(("perl-log-report" ,perl-log-report)
       ("perl-xml-compile" ,perl-xml-compile)
       ("perl-xml-compile-tester" ,perl-xml-compile-tester)
       ("perl-xml-libxml-simple" ,perl-xml-libxml-simple)))
    (home-page "http://search.cpan.org/dist/XML-Compile-Cache")
    (synopsis "Cache compiled XML translators")
    (description
     "This package provides methods to cache compiled XML translators.")
    (license license:perl-license)))

(define-public perl-xml-compile-soap
  (package
    (name "perl-xml-compile-soap")
    (version "3.21")
    (source (origin
              (method url-fetch)
              (uri (string-append "mirror://cpan/authors/id/M/MA/MARKOV/"
                                  "XML-Compile-SOAP-" version ".tar.gz"))
              (sha256
               (base32
                "0rxidh7kjyhnw2y789bqbwccnp8n0m3xskn524y9c752s64qpjcz"))))
    (build-system perl-build-system)
    (propagated-inputs
     `(("perl-file-slurp-tiny" ,perl-file-slurp-tiny)
       ("perl-libwww" ,perl-libwww)
       ("perl-log-report" ,perl-log-report)
       ("perl-xml-compile" ,perl-xml-compile)
       ("perl-xml-compile-cache" ,perl-xml-compile-cache)
       ("perl-xml-compile-tester" ,perl-xml-compile-tester)))
    (home-page "http://search.cpan.org/dist/XML-Compile-SOAP")
    (synopsis "Base-class for SOAP implementations")
    (description
     "This module provides a class to handle the SOAP protocol.  The first
implementation is @url{SOAP1.1,
http://www.w3.org/TR/2000/NOTE-SOAP-20000508/}, which is still most often
used.")
    (license license:perl-license)))

(define-public perl-xml-compile-wsdl11
  (package
    (name "perl-xml-compile-wsdl11")
    (version "3.06")
    (source (origin
              (method url-fetch)
              (uri (string-append "mirror://cpan/authors/id/M/MA/MARKOV/"
                                  "XML-Compile-WSDL11-" version ".tar.gz"))
              (sha256
               (base32
                "0vbq05cpynm3jj81fw1k4nsb3wv4zngi6blvi1jhdarmh2rfg1x2"))))
    (build-system perl-build-system)
    (propagated-inputs
     `(("perl-log-report" ,perl-log-report)
       ("perl-xml-compile" ,perl-xml-compile)
       ("perl-xml-compile-cache" ,perl-xml-compile-cache)
       ("perl-xml-compile-soap" ,perl-xml-compile-soap)))
    (home-page "http://search.cpan.org/dist/XML-Compile-WSDL11")
    (synopsis "Create SOAP messages defined by WSDL 1.1")
    (description
     "This module understands WSDL version 1.1.  A WSDL file defines a set of
messages to be send and received over SOAP connections.  This involves
encoding of the message to be send into XML, sending the message to the
server, collect the answer, and finally decoding the XML to Perl.")
    (license license:perl-license)))

(define-public perl-xml-feed
  (package
    (name "perl-xml-feed")
    (version "0.53")
    (source (origin
              (method url-fetch)
              (uri (string-append "mirror://cpan/authors/id/D/DA/DAVECROSS/"
                                  "XML-Feed-" version ".tar.gz"))
              (sha256
               (base32
                "07b165g6wk8kqwpl49r3n0kag6p2nrkyp3ch0h8qyxb6nrnkkq7c"))))
    (build-system perl-build-system)
    (arguments
     `(#:tests? #f)) ; Tests require internet connection
    (native-inputs
     `(("perl-module-build" ,perl-module-build)
       ("perl-uri" ,perl-uri)
       ("perl-class-data-inheritable" ,perl-class-data-inheritable)))
    (inputs
     `(("perl-class-errorhandler" ,perl-class-errorhandler)
       ("perl-datetime" ,perl-datetime)
       ("perl-datetime-format-mail" ,perl-datetime-format-mail)
       ("perl-datetime-format-w3cdtf" ,perl-datetime-format-w3cdtf)
       ("perl-feed-find" ,perl-feed-find)
       ("perl-html-parser" ,perl-html-parser)
       ("perl-libwww-perl" ,perl-libwww)
       ("perl-module-pluggable" ,perl-module-pluggable)
       ("perl-uri-fetch" ,perl-uri-fetch)
       ("perl-xml-atom" ,perl-xml-atom)
       ("perl-xml-libxml" ,perl-xml-libxml)
       ("perl-xml-rss" ,perl-xml-rss)))
    (home-page "http://search.cpan.org/dist/XML-Feed")
    (synopsis "XML Syndication Feed Support")
    (description "@code{XML::Feed} is a syndication feed parser for both RSS and
Atom feeds.  It also implements feed auto-discovery for finding feeds, given a URI.
@code{XML::Feed} supports the following syndication feed formats:
RSS 0.91, RSS 1.0, RSS 2.0, Atom")
    (license license:perl-license)))

(define-public perl-xml-xpath
  (package
    (name "perl-xml-xpath")
    (version "1.40")
    (source (origin
              (method url-fetch)
              (uri (string-append "mirror://cpan/authors/id/M/MA/MANWAR/"
                                  "XML-XPath-" version ".tar.gz"))
              (sha256
               (base32
                "07pa0bl42jka8mj7jshjynx8vpfh8b4cdyiv4zlkqvkqz98nzxib"))))
    (build-system perl-build-system)
    (native-inputs
     `(("perl-path-tiny" ,perl-path-tiny)))
    (inputs
     `(("perl-xml-parser" ,perl-xml-parser)))
    (home-page "http://search.cpan.org/dist/XML-XPath")
    (synopsis "Parse and evaluate XPath statements")
    (description
     "This module aims to comply exactly to the @url{XPath specification,
https://www.w3.org/TR/xpath} and yet allow extensions to be added in
the form of functions.")
    (license license:perl-license)))

(define-public pugixml
  (package
    (name "pugixml")
    (version "1.8.1")
    (source
     (origin
      (method url-fetch)
      (uri (string-append "https://github.com/zeux/pugixml/releases/download/v"
                          version "/pugixml-" version ".tar.gz"))
      (sha256
       (base32
        "0fcgggry5x5bn0zhb09ij9hb0p45nb0sv0d9fw3cm1cf62hp9n80"))))
    (build-system cmake-build-system)
    (arguments
     `(#:configure-flags '("-DCMAKE_CXX_FLAGS=-shared -fPIC"
                           "-DCMAKE_C_FLAGS=-shared -fPIC")
       #:tests? #f))                    ; no tests
    (home-page "http://pugixml.org")
    (synopsis "Light-weight, simple and fast XML parser for C++ with XPath support")
    (description
     "pugixml is a C++ XML processing library, which consists of a DOM-like
interface with rich traversal/modification capabilities, a fast XML parser
which constructs the DOM tree from an XML file/buffer, and an XPath 1.0
implementation for complex data-driven tree queries.  Full Unicode support is
also available, with Unicode interface variants and conversions between
different Unicode encodings which happen automatically during
parsing/saving.")
    (license license:expat)))

(define-public python-pyxb
  (package
    (name "python-pyxb")
    (version "1.2.6")
    (source (origin
              (method url-fetch)
              (uri (pypi-uri "PyXB" version))
              (sha256
               (base32
                "1d17pyixbfvjyi2lb0cfp0ch8wwdf44mmg3r5pwqhyyqs66z601a"))))
    (build-system python-build-system)
    (home-page "http://pyxb.sourceforge.net/")
    (synopsis "Python XML Schema Bindings")
    (description
     "PyXB (\"pixbee\") is a pure Python package that generates Python source
code for classes that correspond to data structures defined by XMLSchema.")
    (license (list license:asl2.0    ; Most files.
                   license:expat     ; pyxb/utils/six.py
                   license:gpl2      ; bundled jquery in doc is dual MIT/GPL2
                   license:psfl))))  ; pyxb/utils/activestate.py

(define-public python2-pyxb
  (package-with-python2 python-pyxb))

(define-public xmlto
  (package
    (name "xmlto")
    (version "0.0.28")
    (source
     (origin
      (method url-fetch)
      ;; The old source on fedorahosted.org is offline permanently:
      ;; <https://bugs.gnu.org/25989>
      (uri (string-append "mirror://debian/pool/main/x/xmlto/"
                          "xmlto_" version ".orig.tar.bz2"))
      (file-name (string-append name "-" version ".tar.bz2"))
      (sha256
       (base32
        "0xhj8b2pwp4vhl9y16v3dpxpsakkflfamr191mprzsspg4xdyc0i"))))
    (build-system gnu-build-system)
    (arguments
     ;; Make sure the reference to util-linux's 'getopt' is kept in 'xmlto'.
     '(#:configure-flags (list (string-append "GETOPT="
                                              (assoc-ref %build-inputs
                                                         "util-linux")
                                              "/bin/getopt"))))
    (inputs
     `(("util-linux" ,util-linux)                 ; for 'getopt'
       ("libxml2" ,libxml2)                       ; for 'xmllint'
       ("libxslt" ,libxslt)))                     ; for 'xsltproc'
    (home-page "http://cyberelk.net/tim/software/xmlto/")
    (synopsis "Front-end to an XSL toolchain")
    (description
     "Xmlto is a front-end to an XSL toolchain.  It chooses an appropriate
stylesheet for the conversion you want and applies it using an external
XSL-T processor.  It also performs any necessary post-processing.")
    (license license:gpl2+)))

(define-public xmlsec
  (package
    (name "xmlsec")
    (version "1.2.20")
    (source (origin
             (method url-fetch)
             (uri (string-append "https://www.aleksey.com/xmlsec/download/"
                                 name "1-" version ".tar.gz"))
             (sha256
              (base32
               "01bkbv2y3x8d1sf4dcln1x3y2jyj391s3208d9a2ndhglly5j89j"))))
    (build-system gnu-build-system)
    (propagated-inputs ; according to xmlsec1.pc
     `(("libxml2" ,libxml2)
       ("libxslt" ,libxslt)))
    (inputs
     `(("gnutls" ,gnutls)
       ("libgcrypt" ,libgcrypt)
       ("libltdl" ,libltdl)))
    (native-inputs
     `(("pkg-config" ,pkg-config)))
    (home-page "http://www.libexpat.org/")
    (synopsis "XML Security Library")
    (description
     "The XML Security Library is a C library based on Libxml2.  It
supports XML security standards such as XML Signature, XML Encryption,
Canonical XML (part of Libxml2) and Exclusive Canonical XML (part of
Libxml2).")
    (license (license:x11-style "file://COPYING"
                                "See 'COPYING' in the distribution."))))

(define-public minixml
  (package
    (name "minixml")
    (version "2.10")
    (source (origin
              (method url-fetch)
              (uri (string-append "https://github.com/michaelrsweet/mxml/"
                                  "releases/download/release-" version
                                  "/mxml-" version ".tar.gz"))
              (sha256
               (base32
                "14bqfq4lymhb31snz6wsvzhlavy0573v1nki1lbngiyxcj5zazr6"))))
    (build-system gnu-build-system)
    (arguments
     `(#:tests? #f))  ;no "check" target
    (home-page "https://michaelrsweet.github.io/mxml")
    (synopsis "Small XML parsing library")
    (description
     "Mini-XML is a small C library to read and write XML files and strings in
UTF-8 and UTF-16 encoding.")
    ;; LGPL 2.0+ with additional exceptions for static linking
    (license license:lgpl2.0+)))

;; TinyXML is an unmaintained piece of software, so the patches and build
;; system massaging have no upstream potential.
(define-public tinyxml
  (package
    (name "tinyxml")
    (version "2.6.2")
    (source (origin
              (method url-fetch)
              (uri (string-append "mirror://sourceforge/tinyxml/tinyxml/"
                                  version "/tinyxml_"
                                  (string-join (string-split version #\.) "_")
                                  ".tar.gz"))
              (sha256
               (base32
                "14smciid19lvkxqznfig77jxn5s4iq3jpb47vh5a6zcaqp7gvg8m"))
              (patches (search-patches "tinyxml-use-stl.patch"))))
    (build-system gnu-build-system)
    ;; This library is missing *a lot* of the steps to make it usable, so we
    ;; have to add them here, like every other distro must do.
    (arguments
     `(#:phases
       (modify-phases %standard-phases
         (delete 'configure)
         (add-after 'build 'build-shared-library
           (lambda _
             (zero? (system* "g++" "-Wall" "-O2" "-shared" "-fpic"
                             "tinyxml.cpp" "tinyxmlerror.cpp"
                             "tinyxmlparser.cpp" "tinystr.cpp"
                             "-o" "libtinyxml.so"))))
         (replace 'check
           (lambda _ (zero? (system "./xmltest"))))
         (replace 'install
           (lambda* (#:key outputs #:allow-other-keys)
             (let* ((out (assoc-ref outputs "out"))
                    (include (string-append out "/include"))
                    (lib (string-append out "/lib"))
                    (pkgconfig (string-append out "/lib/pkgconfig"))
                    (doc (string-append out "/share/doc")))
               ;; Install libs and headers.
               (install-file "libtinyxml.so" lib)
               (install-file "tinystr.h" include)
               (install-file "tinyxml.h" include)
               ;; Generate and install pkg-config file.
               (mkdir-p pkgconfig)
               ;; Software such as Kodi expect this file to be present, but
               ;; it's not provided in the source code.
               (call-with-output-file (string-append pkgconfig "/tinyxml.pc")
                 (lambda (port)
                   (format port "prefix=~a
exec_prefix=${prefix}
libdir=${exec_prefix}/lib
includedir=${prefix}/include

Name: TinyXML
Description: A simple, small, C++ XML parser
Version: ~a
Libs: -L${libdir} -ltinyxml
Cflags: -I${includedir}
"
                           out ,version)))
               ;; Install docs.
               (mkdir-p doc)
               (copy-recursively "docs" (string-append doc "tinyxml"))
               #t))))))
    (synopsis "Small XML parser for C++")
    (description "TinyXML is a small and simple XML parsing library for the
C++ programming language.")
    (home-page "http://www.grinninglizard.com/tinyxml/index.html")
    (license license:zlib)))

(define-public tinyxml2
  (package
    (name "tinyxml2")
    (version "4.0.1")
    (source
     (origin
       (method url-fetch)
       (uri (string-append "https://github.com/leethomason/tinyxml2/archive/"
                           version ".tar.gz"))
       (sha256
       (base32
        "083z4r4khcndxi9k840lcr48sqxvar4gpsnf749xfdn1bkr8xcql"))))
    (build-system cmake-build-system)
    (arguments
     `(#:tests? #f))    ; no tests
    (synopsis "Small XML parser for C++")
    (description "TinyXML2 is a small and simple XML parsing library for the
C++ programming language.")
    (home-page "http://www.grinninglizard.com/tinyxml2/")
    (license license:zlib)))

(define-public xmlstarlet
 (package
   (name "xmlstarlet")
   (version "1.6.1")
   (source
    (origin
      (method url-fetch)
      (uri (string-append "mirror://sourceforge/xmlstar/xmlstarlet/"
                          version "/xmlstarlet-" version ".tar.gz"))
      (sha256
       (base32
        "1jp737nvfcf6wyb54fla868yrr39kcbijijmjpyk4lrpyg23in0m"))))
   (build-system gnu-build-system)
   (arguments
    '(#:phases
     (modify-phases %standard-phases
       (add-before 'check 'drop-failing-tests
         (lambda _
           ;; FIXME: Why are these tests failing.
           (substitute* "Makefile"
             (("^examples/schema1\\\\") "\\")
             (("^examples/valid1\\\\") "\\"))
           #t)))))
   (inputs
    `(("libxslt" ,libxslt)
      ("libxml2" ,libxml2)))
   (home-page "http://xmlstar.sourceforge.net/")
   (synopsis "Command line XML toolkit")
   (description "XMLStarlet is a set of command line utilities which can be
used to transform, query, validate, and edit XML documents.  XPath is used to
match and extract data, and elements can be added, deleted or modified using
XSLT and EXSLT.")
   (license license:x11)))

(define-public xlsx2csv
  (package
    (name "xlsx2csv")
    (version "0.7.2")
    (source (origin
             (method url-fetch)
             (uri (string-append
                   "https://github.com/dilshod/"
                   name "/archive/release/" version ".tar.gz"))
             (file-name (string-append name "-" version ".tar.gz"))
             (sha256
              (base32
               "1gpn6kaa7l1ai8c9zx2j3acf04bvxq79pni8jjfjrk01smjbyyql"))))
    (build-system python-build-system)
    (arguments
     `(#:python ,python-2 ; Use python-2 for the test script.
       #:phases
       (modify-phases %standard-phases
         (replace 'check
           (lambda _
             (substitute* "test/run"
               ;; Run tests with `python' only
               (("^(PYTHON_VERSIONS = ).*" all m) (string-append m "['']")))
             (zero? (system* "test/run")))))))
    (home-page "https://github.com/dilshod/xlsx2csv")
    (synopsis "XLSX to CSV converter")
    (description
     "Xlsx2csv is a program to convert Microsoft Excel 2007 XML (XLSX and
XLSM) format spreadsheets into plaintext @dfn{comma separated values} (CSV)
files.  It is designed to be fast and to handle large input files.")
    (license license:gpl2+)))

(define-public python-defusedxml
  (package
    (name "python-defusedxml")
    (version "0.4.1")
    (source
     (origin
       (method url-fetch)
       (uri (pypi-uri "defusedxml" version))
       (sha256
        (base32
         "0y147zy3jqmk6ly7fbhqmzn1hf41xcb53f2vcc3m8x4ba5d1smfd"))))
    (build-system python-build-system)
    (home-page "https://bitbucket.org/tiran/defusedxml")
    (synopsis "XML bomb protection for Python stdlib modules")
    (description
     "Defusedxml provides XML bomb protection for Python stdlib modules.")
    (license license:psfl)))

(define-public python2-defusedxml
  (package-with-python2 python-defusedxml))

(define-public libxls
  (package
    (name "libxls")
    (version "1.4.0")
    (source (origin
              (method url-fetch)
              (uri (string-append "https://sourceforge.net/projects/"
                                  name "/files/" name "-"
                                  version ".zip"))
              (sha256
               (base32
                "1g8ds7wbhsa4hdcn77xc2c0l3vvz5bx2hx9ng9c9n7aii92ymfnk"))))
    (build-system gnu-build-system)
    (arguments
     `(#:phases
       (modify-phases %standard-phases
         ;; Bootstrapping is required in order to fix the test driver script.
         (add-after 'unpack 'bootstrap
           (lambda _
             (zero? (system* "bash" "bootstrap")))))))
    (native-inputs
     `(("unzip" ,unzip)
       ("autoconf" ,autoconf)
       ("automake" ,automake)
       ("libtool" ,libtool)))
    (home-page "http://libxls.sourceforge.net/")
    (synopsis "Read Excel files")
    (description
     "libxls is a C library which can read Excel (xls) files since Excel 97 (the BIFF8 format).
libxls cannot write Excel files.")
    (license license:bsd-2)))

(define-public freexl
  (package
    (name "freexl")
    (version "1.0.4")
    (source (origin
              (method url-fetch)
              (uri (string-append "http://www.gaia-gis.it/gaia-sins/"
                                  name  "-" version ".tar.gz"))
              (sha256
               (base32
                "09bwzqjc41cc8qw8qkw9wq58rg9nax8r3fg19iny5vmw1c0z23sh"))))
    (build-system gnu-build-system)
    (home-page "https://www.gaia-gis.it/fossil/freexl/index")
    (synopsis "Read Excel files")
    (description
     "FreeXL is a C library to extract valid data from within an Excel (.xls)
spreadsheet.")
    ;; Any of these licenses may be picked.
    (license (list license:gpl2+
                   license:lgpl2.1+
                   license:mpl1.1))))

(define-public xerces-c
  (package
    (name "xerces-c")
    (version "3.1.4")
    (source (origin
              (method url-fetch)
              (uri (string-append "mirror://apache/xerces/c/3/sources/"
                                  "xerces-c-" version ".tar.xz"))
              (sha256
               (base32
                "0hb29c0smqlpxj0zdm09s983z5jx37szlliccnvgh0qq91wwqwwr"))))
    (build-system gnu-build-system)
    (arguments
     (let ((system (or (%current-target-system)
                       (%current-system))))
       (if (string-prefix? "x86_64" system)
           '()
           '(#:configure-flags '("--disable-sse2")))))
    (native-inputs
     `(("perl" ,perl)))
    (home-page "http://xerces.apache.org/xerces-c/")
    (synopsis "Validating XML parser library for C++")
    (description "Xerces-C++ is a validating XML parser written in a portable
subset of C++.  Xerces-C++ makes it easy to give your application the ability
to read and write XML data.  A shared library is provided for parsing,
generating, manipulating, and validating XML documents using the DOM, SAX, and
SAX2 APIs.")
    (license license:asl2.0)))

(define-public java-simple-xml
  (package
    (name "java-simple-xml")
    (version "2.7.1")
    (source (origin
              (method url-fetch)
              (uri (string-append "mirror://sourceforge/simple/simple-xml-"
                                  version ".zip"))
              (sha256
               (base32
                "0w19k1awslmihpwsxwjbg89hv0vjhk4k3i0vrfchy3mqknd988y5"))))
    (build-system ant-build-system)
    (arguments
     `(#:build-target "build"
       #:test-target "test"
       #:phases
       (modify-phases %standard-phases
         (replace 'install (install-jars "jar")))))
    (native-inputs
     `(("unzip" ,unzip)))
    (home-page "http://simple.sourceforge.net/")
    (synopsis "XML serialization framework for Java")
    (description "Simple is a high performance XML serialization and
configuration framework for Java.  Its goal is to provide an XML framework
that enables rapid development of XML configuration and communication systems.
This framework aids the development of XML systems with minimal effort and
reduced errors.  It offers full object serialization and deserialization,
maintaining each reference encountered.")
    (license license:asl2.0)))<|MERGE_RESOLUTION|>--- conflicted
+++ resolved
@@ -110,12 +110,7 @@
 (define-public libxml2
   (package
     (name "libxml2")
-<<<<<<< HEAD
     (version "2.9.5")
-=======
-    (version "2.9.4")
-    (replacement libxml2/fixed)
->>>>>>> 0ef1c223
     (source (origin
              (method url-fetch)
              (uri (string-append "ftp://xmlsoft.org/libxml2/libxml2-"
@@ -141,20 +136,6 @@
      "Libxml2 is the XML C parser and toolkit developed for the Gnome
 project (but it is usable outside of the Gnome platform).")
     (license license:x11)))
-
-(define libxml2/fixed
-  (package
-    (inherit libxml2)
-    (source
-     (origin
-       (inherit (package-source libxml2))
-       (patches
-        (append (origin-patches (package-source libxml2))
-        (search-patches "libxml2-CVE-2017-0663.patch"
-                        "libxml2-CVE-2017-7375.patch"
-                        "libxml2-CVE-2017-7376.patch"
-                        "libxml2-CVE-2017-9047+CVE-2017-9048.patch"
-                        "libxml2-CVE-2017-9049+CVE-2017-9050.patch")))))))
 
 (define-public python-libxml2
   (package (inherit libxml2)
