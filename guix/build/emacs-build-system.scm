;;; GNU Guix --- Functional package management for GNU
;;; Copyright © 2015 Federico Beffa <beffa@fbengineering.ch>
;;; Copyright © 2016 David Thompson <davet@gnu.org>
;;; Copyright © 2016 Alex Kost <alezost@gmail.com>
;;; Copyright © 2018 Maxim Cournoyer <maxim.cournoyer@gmail.com>
;;;
;;; This file is part of GNU Guix.
;;;
;;; GNU Guix is free software; you can redistribute it and/or modify it
;;; under the terms of the GNU General Public License as published by
;;; the Free Software Foundation; either version 3 of the License, or (at
;;; your option) any later version.
;;;
;;; GNU Guix is distributed in the hope that it will be useful, but
;;; WITHOUT ANY WARRANTY; without even the implied warranty of
;;; MERCHANTABILITY or FITNESS FOR A PARTICULAR PURPOSE.  See the
;;; GNU General Public License for more details.
;;;
;;; You should have received a copy of the GNU General Public License
;;; along with GNU Guix.  If not, see <http://www.gnu.org/licenses/>.

(define-module (guix build emacs-build-system)
  #:use-module ((guix build gnu-build-system) #:prefix gnu:)
  #:use-module (guix build utils)
  #:use-module (guix build emacs-utils)
  #:use-module (srfi srfi-1)
  #:use-module (srfi srfi-11)
  #:use-module (srfi srfi-26)
  #:use-module (ice-9 rdelim)
  #:use-module (ice-9 regex)
  #:use-module (ice-9 match)
  #:export (%standard-phases
            %default-include
            %default-exclude
            emacs-build))

;; Commentary:
;;
;; Builder-side code of the build procedure for ELPA Emacs packages.
;;
;; Code:

;; Directory suffix where we install ELPA packages.  We avoid ".../elpa" as
;; Emacs expects to find the ELPA repository 'archive-contents' file and the
;; archive signature.
(define %legacy-install-suffix "/share/emacs/site-lisp")
(define %install-suffix (string-append %legacy-install-suffix "/guix.d"))

;; These are the default inclusion/exclusion regexps for the install phase.
(define %default-include '("^[^/]*\\.el$" "^[^/]*\\.info$" "^doc/.*\\.info$"))
(define %default-exclude '("^\\.dir-locals\\.el$" "-pkg\\.el$"
                           "^[^/]*tests?\\.el$"))

(define gnu:unpack (assoc-ref gnu:%standard-phases 'unpack))

(define (store-file->elisp-source-file file)
  "Convert FILE, a store file name for an Emacs Lisp source file, into a file
name that has been stripped of the hash and version number."
  (let ((suffix ".el"))
    (let-values (((name version)
                  (package-name->name+version
                   (basename
                    (strip-store-file-name file) suffix))))
      (string-append name suffix))))

(define* (unpack #:key source #:allow-other-keys)
  "Unpack SOURCE into the build directory.  SOURCE may be a compressed
archive, a directory, or an Emacs Lisp file."
  (if (string-suffix? ".el" source)
      (begin
        (mkdir "source")
        (chdir "source")
        (copy-file source (store-file->elisp-source-file source))
        #t)
      (gnu:unpack #:source source)))

(define* (set-emacs-load-path #:key source inputs #:allow-other-keys)
  (define (inputs->directories inputs)
    "Extract the directory part from INPUTS."
    (match inputs
      (((names . directories) ...) directories)))

  (define (input-directory->el-directory input-directory)
    "Return the correct Emacs Lisp directory in INPUT-DIRECTORY or #f, if there
is no Emacs Lisp directory."
    (let ((legacy-elisp-directory (string-append input-directory %legacy-install-suffix))
          (guix-elisp-directory
           (string-append
            input-directory %install-suffix "/"
            (store-directory->elpa-name-version input-directory))))
      (cond
       ((file-exists? guix-elisp-directory) guix-elisp-directory)
       ((file-exists? legacy-elisp-directory) legacy-elisp-directory)
       (else #f))))

  (define (input-directories->el-directories input-directories)
    "Return the list of Emacs Lisp directories in INPUT-DIRECTORIES."
    (filter-map input-directory->el-directory input-directories))

  "Set the EMACSLOADPATH environment variable so that dependencies are found."
  (let* ((source-directory (getcwd))
         (input-elisp-directories (input-directories->el-directories
                                   (inputs->directories inputs)))
         (emacs-load-path-value
          (string-join
           (append input-elisp-directories (list source-directory))
           ":" 'suffix)))
    (setenv "EMACSLOADPATH" emacs-load-path-value)
    (format #t "environment variable `EMACSLOADPATH' set to ~a\n"
            emacs-load-path-value)))

(define* (build #:key outputs inputs #:allow-other-keys)
  "Compile .el files."
  (let* ((emacs (string-append (assoc-ref inputs "emacs") "/bin/emacs"))
         (out (assoc-ref outputs "out"))
         (elpa-name-ver (store-directory->elpa-name-version out))
         (el-dir (string-append out %install-suffix "/" elpa-name-ver)))
    (setenv "SHELL" "sh")
    (parameterize ((%emacs emacs))
      (emacs-byte-compile-directory el-dir))))

(define* (patch-el-files #:key outputs #:allow-other-keys)
  "Substitute the absolute \"/bin/\" directory with the right location in the
store in '.el' files."

  (define (file-contains-nul-char? file)
    (call-with-input-file file
      (lambda (in)
        (let loop ((line (read-line in 'concat)))
          (cond
           ((eof-object? line) #f)
           ((string-index line #\nul) #t)
           (else (loop (read-line in 'concat))))))
      #:binary #t))

  (let* ((out (assoc-ref outputs "out"))
         (elpa-name-ver (store-directory->elpa-name-version out))
         (el-dir (string-append out %install-suffix "/" elpa-name-ver))

         ;; (ice-9 regex) uses libc's regexp routines, which cannot deal with
         ;; strings containing NULs.  Filter out such files.  TODO: Remove
         ;; this workaround when <https://bugs.gnu.org/30116> is fixed.
         (el-files (remove file-contains-nul-char?
                           (find-files (getcwd) "\\.el$"))))
    (define (substitute-program-names)
      (substitute* el-files
        (("\"/bin/([^.]\\S*)\"" _ cmd-name)
         (let ((cmd (which cmd-name)))
           (unless cmd
             (error "patch-el-files: unable to locate " cmd-name))
           (string-append "\"" cmd "\"")))))

    (with-directory-excursion el-dir
      ;; Some old '.el' files (e.g., tex-buf.el in AUCTeX) are still
      ;; ISO-8859-1-encoded.
      (unless (false-if-exception (substitute-program-names))
        (with-fluids ((%default-port-encoding "ISO-8859-1"))
          (substitute-program-names))))
    #t))

(define* (check #:key tests? (test-command '("make" "check"))
                (parallel-tests? #t) #:allow-other-keys)
  "Run the tests by invoking TEST-COMMAND.

When TEST-COMMAND uses make and PARALLEL-TESTS is #t, the tests are run in
parallel. PARALLEL-TESTS? is ignored when using a non-make TEST-COMMAND."
  (match-let (((test-program . args) test-command))
    (let ((using-make? (string=? test-program "make")))
      (if tests?
          (apply invoke test-program
                 `(,@args
                   ,@(if (and using-make? parallel-tests?)
                         `("-j" ,(number->string (parallel-job-count)))
                         '())))
          (begin
            (format #t "test suite not run~%")
            #t)))))

(define* (install #:key outputs
                  (include %default-include)
                  (exclude %default-exclude)
                  #:allow-other-keys)
  "Install the package contents."

  (define source (getcwd))

  (define* (install-file? file stat #:key verbose?)
    (let* ((stripped-file (string-trim
                           (string-drop file (string-length source)) #\/)))
      (define (match-stripped-file action regex)
        (let ((result (string-match regex stripped-file)))
          (when (and result verbose?)
                (format #t "info: ~A ~A as it matches \"~A\"\n"
                        stripped-file action regex))
          result))

      (when verbose?
            (format #t "info: considering installing ~A\n" stripped-file))

      (and (any (cut match-stripped-file "included" <>) include)
           (not (any (cut match-stripped-file "excluded" <>) exclude)))))

  (let* ((out (assoc-ref outputs "out"))
         (elpa-name-ver (store-directory->elpa-name-version out))
         (target-directory (string-append out %install-suffix "/" elpa-name-ver))
         (files-to-install (find-files source install-file?)))
    (cond
     ((not (null? files-to-install))
      (for-each
       (lambda (file)
         (let* ((stripped-file (string-drop file (string-length source)))
                (target-file (string-append target-directory stripped-file)))
           (format #t "`~a' -> `~a'~%" file target-file)
           (install-file file (dirname target-file))))
       files-to-install)
      #t)
     (else
      (format #t "error: No files found to install.\n")
      (find-files source (lambda (file stat)
                           (install-file? file stat #:verbose? #t)))
      #f))))

(define* (move-doc #:key outputs #:allow-other-keys)
  "Move info files from the ELPA package directory to the info directory."
  (let* ((out (assoc-ref outputs "out"))
         (elpa-name-ver (store-directory->elpa-name-version out))
         (el-dir (string-append out %install-suffix "/" elpa-name-ver))
         (name-ver (strip-store-file-name out))
         (info-dir (string-append out "/share/info/"))
         (info-files (find-files el-dir "\\.info$")))
    (unless (null? info-files)
      (mkdir-p info-dir)
      (with-directory-excursion el-dir
        (when (file-exists? "dir") (delete-file "dir"))
        (for-each (lambda (f)
                    (copy-file f (string-append info-dir "/" (basename f)))
                    (delete-file f))
                  info-files)))
    #t))

(define* (make-autoloads #:key outputs inputs #:allow-other-keys)
  "Generate the autoloads file."
  (let* ((emacs (string-append (assoc-ref inputs "emacs") "/bin/emacs"))
         (out (assoc-ref outputs "out"))
         (elpa-name-ver (store-directory->elpa-name-version out))
         (elpa-name (package-name->name+version elpa-name-ver))
         (el-dir (string-append out %install-suffix "/" elpa-name-ver)))
    (parameterize ((%emacs emacs))
      (emacs-generate-autoloads elpa-name el-dir))))

(define (emacs-package? name)
  "Check if NAME correspond to the name of an Emacs package."
  (string-prefix? "emacs-" name))

(define (package-name-version->elpa-name-version name-ver)
  "Convert the Guix package NAME-VER to the corresponding ELPA name-version
format.  Essentially drop the prefix used in Guix."
  (if (emacs-package? name-ver)  ; checks for "emacs-" prefix
      (string-drop name-ver (string-length "emacs-"))
      name-ver))

(define (store-directory->elpa-name-version store-dir)
  "Given a store directory STORE-DIR return the part of the basename after the
second hyphen.  This corresponds to 'name-version' as used in ELPA packages."
  ((compose package-name-version->elpa-name-version
            strip-store-file-name)
   store-dir))

(define %standard-phases
  (modify-phases gnu:%standard-phases
    (replace 'unpack unpack)
<<<<<<< HEAD
    (delete 'bootstrap)
=======
    (add-after 'unpack 'set-emacs-load-path set-emacs-load-path)
>>>>>>> 3fe49e50
    (delete 'configure)
    ;; Move the build phase after install: the .el files are byte compiled
    ;; directly in the store.
    (delete 'build)
    (replace 'check check)
    (replace 'install install)
    (add-after 'install 'build build)
    (add-after 'install 'make-autoloads make-autoloads)
    (add-after 'make-autoloads 'patch-el-files patch-el-files)
    (add-after 'make-autoloads 'move-doc move-doc)))

(define* (emacs-build #:key inputs (phases %standard-phases)
                      #:allow-other-keys #:rest args)
  "Build the given Emacs package, applying all of PHASES in order."
  (apply gnu:gnu-build
         #:inputs inputs #:phases phases
         args))

;;; emacs-build-system.scm ends here<|MERGE_RESOLUTION|>--- conflicted
+++ resolved
@@ -269,11 +269,8 @@
 (define %standard-phases
   (modify-phases gnu:%standard-phases
     (replace 'unpack unpack)
-<<<<<<< HEAD
+    (add-after 'unpack 'set-emacs-load-path set-emacs-load-path)
     (delete 'bootstrap)
-=======
-    (add-after 'unpack 'set-emacs-load-path set-emacs-load-path)
->>>>>>> 3fe49e50
     (delete 'configure)
     ;; Move the build phase after install: the .el files are byte compiled
     ;; directly in the store.
