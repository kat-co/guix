;;; GNU Guix --- Functional package management for GNU
;;; Copyright © 2015, 2017, 2018, 2019, 2020 Ludovic Courtès <ludo@gnu.org>
;;; Copyright © 2017, 2018 Ricardo Wurmus <rekado@elephly.net>
;;; Copyright © 2018 Konrad Hinsen <konrad.hinsen@fastmail.net>
;;; Copyright © 2018 Chris Marusich <cmmarusich@gmail.com>
;;; Copyright © 2018 Efraim Flashner <efraim@flashner.co.il>
;;;
;;; This file is part of GNU Guix.
;;;
;;; GNU Guix is free software; you can redistribute it and/or modify it
;;; under the terms of the GNU General Public License as published by
;;; the Free Software Foundation; either version 3 of the License, or (at
;;; your option) any later version.
;;;
;;; GNU Guix is distributed in the hope that it will be useful, but
;;; WITHOUT ANY WARRANTY; without even the implied warranty of
;;; MERCHANTABILITY or FITNESS FOR A PARTICULAR PURPOSE.  See the
;;; GNU General Public License for more details.
;;;
;;; You should have received a copy of the GNU General Public License
;;; along with GNU Guix.  If not, see <http://www.gnu.org/licenses/>.

(define-module (guix scripts pack)
  #:use-module (guix scripts)
  #:use-module (guix ui)
  #:use-module (guix gexp)
  #:use-module (guix utils)
  #:use-module (guix store)
  #:use-module ((guix status) #:select (with-status-verbosity))
  #:use-module ((guix self) #:select (make-config.scm))
  #:use-module (guix grafts)
  #:autoload   (guix inferior) (inferior-package?
                                inferior-package-name
                                inferior-package-version)
  #:use-module (guix monads)
  #:use-module (guix modules)
  #:use-module (guix packages)
  #:use-module (guix profiles)
  #:use-module (guix describe)
  #:use-module (guix derivations)
  #:use-module (guix search-paths)
  #:use-module (guix build-system gnu)
  #:use-module (guix scripts build)
  #:use-module ((guix self) #:select (make-config.scm))
  #:use-module (gnu packages)
  #:use-module (gnu packages bootstrap)
  #:use-module ((gnu packages compression) #:hide (zip))
  #:use-module (gnu packages guile)
  #:use-module (gnu packages base)
  #:autoload   (gnu packages package-management) (guix)
  #:autoload   (gnu packages gnupg) (guile-gcrypt)
  #:autoload   (gnu packages guile) (guile2.0-json guile-json)
  #:use-module (srfi srfi-1)
  #:use-module (srfi srfi-9)
  #:use-module (srfi srfi-26)
  #:use-module (srfi srfi-37)
  #:use-module (ice-9 match)
  #:export (compressor?
            lookup-compressor
            self-contained-tarball
            docker-image
            squashfs-image

            guix-pack))

;; Type of a compression tool.
(define-record-type <compressor>
  (compressor name extension command)
  compressor?
  (name       compressor-name)      ;string (e.g., "gzip")
  (extension  compressor-extension) ;string (e.g., ".lz")
  (command    compressor-command))  ;gexp (e.g., #~("/gnu/store/…/gzip" "-9n"))

(define %compressors
  ;; Available compression tools.
  (list (compressor "gzip"  ".gz"
                    #~(#+(file-append gzip "/bin/gzip") "-9n"))
        (compressor "lzip"  ".lz"
                    #~(#+(file-append lzip "/bin/lzip") "-9"))
        (compressor "xz"    ".xz"
                    #~(#+(file-append xz "/bin/xz") "-e"))
        (compressor "bzip2" ".bz2"
                    #~(#+(file-append bzip2 "/bin/bzip2") "-9"))
        (compressor "none" "" #f)))

;; This one is only for use in this module, so don't put it in %compressors.
(define bootstrap-xz
  (compressor "bootstrap-xz" ".xz"
              #~(#+(file-append %bootstrap-coreutils&co "/bin/xz") "-e")))

(define (lookup-compressor name)
  "Return the compressor object called NAME.  Error out if it could not be
found."
  (or (find (match-lambda
              (($ <compressor> name*)
               (string=? name* name)))
            %compressors)
      (leave (G_ "~a: compressor not found~%") name)))

(define not-config?
  ;; Select (guix …) and (gnu …) modules, except (guix config).
  (match-lambda
    (('guix 'config) #f)
    (('guix _ ...) #t)
    (('gnu _ ...) #t)
    (_ #f)))

(define gcrypt-sqlite3&co
  ;; Guile-Gcrypt, Guile-SQLite3, and their propagated inputs.
  (append-map (lambda (package)
                (cons package
                      (match (package-transitive-propagated-inputs package)
                        (((labels packages) ...)
                         packages))))
              (list guile-gcrypt guile-sqlite3)))

(define (store-database items)
  "Return a directory containing a store database where all of ITEMS and their
dependencies are registered."
  (define schema
    (local-file (search-path %load-path
                             "guix/store/schema.sql")))


  (define labels
    (map (lambda (n)
           (string-append "closure" (number->string n)))
         (iota (length items))))

  (define build
    (with-extensions gcrypt-sqlite3&co
      (with-imported-modules (source-module-closure
                              '((guix build store-copy)
                                (guix store database)))
        #~(begin
            (use-modules (guix store database)
                         (guix build store-copy)
                         (srfi srfi-1))

            (define (read-closure closure)
              (call-with-input-file closure read-reference-graph))

            (let ((items (append-map read-closure '#$labels)))
              (register-items items
                              #:state-directory #$output
                              #:deduplicate? #f
                              #:reset-timestamps? #f
                              #:registration-time %epoch
                              #:schema #$schema))))))

  (computed-file "store-database" build
                 #:options `(#:references-graphs ,(zip labels items))))

(define* (self-contained-tarball name profile
                                 #:key target
                                 (profile-name "guix-profile")
                                 deduplicate?
                                 entry-point
                                 (compressor (first %compressors))
                                 localstatedir?
                                 (symlinks '())
                                 (archiver tar))
  "Return a self-contained tarball containing a store initialized with the
closure of PROFILE, a derivation.  The tarball contains /gnu/store; if
LOCALSTATEDIR? is true, it also contains /var/guix, including /var/guix/db
with a properly initialized store database.

SYMLINKS must be a list of (SOURCE -> TARGET) tuples denoting symlinks to be
added to the pack."
  (define database
    (and localstatedir?
         (file-append (store-database (list profile))
                      "/db/db.sqlite")))

  (define build
    (with-imported-modules (source-module-closure
                            `((guix build utils)
                              (guix build union)
                              (gnu build install))
                            #:select? not-config?)
      #~(begin
          (use-modules (guix build utils)
                       ((guix build union) #:select (relative-file-name))
                       (gnu build install)
                       (srfi srfi-1)
                       (srfi srfi-26)
                       (ice-9 match))

          (define %root "root")

          (define symlink->directives
            ;; Return "populate directives" to make the given symlink and its
            ;; parent directories.
            (match-lambda
              ((source '-> target)
               (let ((target (string-append #$profile "/" target))
                     (parent (dirname source)))
                 ;; Never add a 'directory' directive for "/" so as to
                 ;; preserve its ownnership when extracting the archive (see
                 ;; below), and also because this would lead to adding the
                 ;; same entries twice in the tarball.
                 `(,@(if (string=? parent "/")
                         '()
                         `((directory ,parent)))
                   (,source
                    -> ,(relative-file-name parent target)))))))

          (define directives
            ;; Fully-qualified symlinks.
            (append-map symlink->directives '#$symlinks))

          ;; The --sort option was added to GNU tar in version 1.28, released
          ;; 2014-07-28.  For testing, we use the bootstrap tar, which is
          ;; older and doesn't support it.
          (define tar-supports-sort?
            (zero? (system* (string-append #+archiver "/bin/tar")
                            "cf" "/dev/null" "--files-from=/dev/null"
                            "--sort=name")))

          ;; Add 'tar' to the search path.
          (setenv "PATH" #+(file-append archiver "/bin"))

          ;; Note: there is not much to gain here with deduplication and there
          ;; is the overhead of the '.links' directory, so turn it off.
          ;; Furthermore GNU tar < 1.30 sometimes fails to extract tarballs
          ;; with hard links:
          ;; <http://lists.gnu.org/archive/html/bug-tar/2017-11/msg00009.html>.
          (populate-single-profile-directory %root
                                             #:profile #$profile
                                             #:profile-name #$profile-name
                                             #:closure "profile"
                                             #:database #+database)

          ;; Create SYMLINKS.
          (for-each (cut evaluate-populate-directive <> %root)
                    directives)

          ;; Create the tarball.  Use GNU format so there's no file name
          ;; length limitation.
          (with-directory-excursion %root
            (exit
             (zero? (apply system* "tar"
                           #+@(if (compressor-command compressor)
                                  #~("-I"
                                     (string-join
                                      '#+(compressor-command compressor)))
                                  #~())
                           "--format=gnu"

                           ;; Avoid non-determinism in the archive.  Use
                           ;; mtime = 1, not zero, because that is what the
                           ;; daemon does for files in the store (see the
                           ;; 'mtimeStore' constant in local-store.cc.)
                           (if tar-supports-sort? "--sort=name" "--mtime=@1")
                           "--mtime=@1"           ;for files in /var/guix
                           "--owner=root:0"
                           "--group=root:0"

                           "--check-links"
                           "-cvf" #$output
                           ;; Avoid adding / and /var to the tarball, so
                           ;; that the ownership and permissions of those
                           ;; directories will not be overwritten when
                           ;; extracting the archive.  Do not include /root
                           ;; because the root account might have a
                           ;; different home directory.
                           #$@(if localstatedir?
                                  '("./var/guix")
                                  '())

                           (string-append "." (%store-directory))

                           (delete-duplicates
                            (filter-map (match-lambda
                                          (('directory directory)
                                           (string-append "." directory))
                                          ((source '-> _)
                                           (string-append "." source))
                                          (_ #f))
                                        directives)))))))))

  (when entry-point
    (warning (G_ "entry point not supported in the '~a' format~%")
             'tarball))

  (gexp->derivation (string-append name ".tar"
                                   (compressor-extension compressor))
                    build
                    #:references-graphs `(("profile" ,profile))))

(define (singularity-environment-file profile)
  "Return a shell script that defines the environment variables corresponding
to the search paths of PROFILE."
  (define build
    (with-extensions (list guile-gcrypt)
      (with-imported-modules `(((guix config) => ,(make-config.scm))
                               ,@(source-module-closure
                                  `((guix profiles)
                                    (guix search-paths))
                                  #:select? not-config?))
        #~(begin
            (use-modules (guix profiles) (guix search-paths)
                         (ice-9 match))

            (call-with-output-file #$output
              (lambda (port)
                (for-each (match-lambda
                            ((spec . value)
                             (format port "~a=~a~%export ~a~%"
                                     (search-path-specification-variable spec)
                                     value
                                     (search-path-specification-variable spec))))
                          (profile-search-paths #$profile))))))))

  (computed-file "singularity-environment.sh" build))

(define* (squashfs-image name profile
                         #:key target
                         (profile-name "guix-profile")
                         (compressor (first %compressors))
                         entry-point
                         localstatedir?
                         (symlinks '())
                         (archiver squashfs-tools))
  "Return a squashfs image containing a store initialized with the closure of
PROFILE, a derivation.  The image contains a subset of /gnu/store, empty mount
points for virtual file systems (like procfs), and optional symlinks.

SYMLINKS must be a list of (SOURCE -> TARGET) tuples denoting symlinks to be
added to the pack."
  (define database
    (and localstatedir?
         (file-append (store-database (list profile))
                      "/db/db.sqlite")))

  (define environment
    (singularity-environment-file profile))

  (define symlinks*
    ;; Singularity requires /bin (specifically /bin/sh), so ensure that
    ;; symlink is created.
    (if (find (match-lambda
                (("/bin" . _) #t)
                (_            #f))
              symlinks)
        symlinks
        `(("/bin" -> "bin") ,@symlinks)))

  (define build
    (with-imported-modules (source-module-closure
                            '((guix build utils)
                              (guix build store-copy)
                              (guix build union)
                              (gnu build install))
                            #:select? not-config?)
      #~(begin
          (use-modules (guix build utils)
                       (guix build store-copy)
                       ((guix build union) #:select (relative-file-name))
                       (gnu build install)
                       (srfi srfi-1)
                       (srfi srfi-26)
                       (ice-9 match))

          (define database #+database)
          (define entry-point #$entry-point)

          (define (mksquashfs args)
            (apply invoke "mksquashfs"
                   `(,@args

                     ;; Do not create a "recovery file" when appending to the
                     ;; file system since it's useless in this case.
                     "-no-recovery"

                     ;; Do not attempt to store extended attributes.
                     ;; See <https://bugs.gnu.org/40043>.
                     "-no-xattrs"

                     ;; Set file times and the file system creation time to
                     ;; one second after the Epoch.
                     "-all-time" "1" "-mkfs-time" "1"

                     ;; Reset all UIDs and GIDs.
                     "-force-uid" "0" "-force-gid" "0")))

          (setenv "PATH" (string-append #$archiver "/bin"))

          ;; We need an empty file in order to have a valid file argument when
          ;; we reparent the root file system.  Read on for why that's
          ;; necessary.
          (with-output-to-file ".empty" (lambda () (display "")))

          ;; Create the squashfs image in several steps.
          ;; Add all store items.  Unfortunately mksquashfs throws away all
          ;; ancestor directories and only keeps the basename.  We fix this
          ;; in the following invocations of mksquashfs.
          (mksquashfs `(,@(map store-info-item
                               (call-with-input-file "profile"
                                 read-reference-graph))
                        #$environment
                        ,#$output

                        ;; Do not perform duplicate checking because we
                        ;; don't have any dupes.
                        "-no-duplicates"
                        "-comp"
                        ,#+(compressor-name compressor)))

          ;; Here we reparent the store items.  For each sub-directory of
          ;; the store prefix we need one invocation of "mksquashfs".
          (for-each (lambda (dir)
                      (mksquashfs `(".empty"
                                    ,#$output
                                    "-root-becomes" ,dir)))
                    (reverse (string-tokenize (%store-directory)
                                              (char-set-complement (char-set #\/)))))

          ;; Add symlinks and mount points.
          (mksquashfs
           `(".empty"
             ,#$output
             ;; Create SYMLINKS via pseudo file definitions.
             ,@(append-map
                (match-lambda
                  ((source '-> target)
                   ;; Create relative symlinks to work around a bug in
                   ;; Singularity 2.x:
                   ;;   https://bugs.gnu.org/34913
                   ;;   https://github.com/sylabs/singularity/issues/1487
                   (let ((target (string-append #$profile "/" target)))
                     (list "-p"
                           (string-join
                            ;; name s mode uid gid symlink
                            (list source
                                  "s" "777" "0" "0"
                                  (relative-file-name (dirname source)
                                                      target)))))))
                '#$symlinks*)

             "-p" "/.singularity.d d 555 0 0"

             ;; Create the environment file.
             "-p" "/.singularity.d/env d 555 0 0"
             "-p" ,(string-append
                    "/.singularity.d/env/90-environment.sh s 777 0 0 "
                    (relative-file-name "/.singularity.d/env"
                                        #$environment))

             ;; Create /.singularity.d/actions, and optionally the 'run'
             ;; script, used by 'singularity run'.
             "-p" "/.singularity.d/actions d 555 0 0"

             ,@(if entry-point
                   `(;; This one if for Singularity 2.x.
                     "-p"
                     ,(string-append
                       "/.singularity.d/actions/run s 777 0 0 "
                       (relative-file-name "/.singularity.d/actions"
                                           (string-append #$profile "/"
                                                          entry-point)))

                     ;; This one is for Singularity 3.x.
                     "-p"
                     ,(string-append
                       "/.singularity.d/runscript s 777 0 0 "
                       (relative-file-name "/.singularity.d"
                                           (string-append #$profile "/"
                                                          entry-point))))
                   '())

             ;; Create empty mount points.
             "-p" "/proc d 555 0 0"
             "-p" "/sys d 555 0 0"
             "-p" "/dev d 555 0 0"
             "-p" "/home d 555 0 0"))

          (when database
            ;; Initialize /var/guix.
            (install-database-and-gc-roots "var-etc" database #$profile)
            (mksquashfs `("var-etc" ,#$output))))))

  (gexp->derivation (string-append name
                                   (compressor-extension compressor)
                                   ".squashfs")
                    build
                    #:references-graphs `(("profile" ,profile))))

(define* (docker-image name profile
                       #:key target
                       (profile-name "guix-profile")
                       (compressor (first %compressors))
                       entry-point
                       localstatedir?
                       (symlinks '())
                       (archiver tar))
  "Return a derivation to construct a Docker image of PROFILE.  The
image is a tarball conforming to the Docker Image Specification, compressed
with COMPRESSOR.  It can be passed to 'docker load'.  If TARGET is true, it
must a be a GNU triplet and it is used to derive the architecture metadata in
the image."
  (define database
    (and localstatedir?
         (file-append (store-database (list profile))
                      "/db/db.sqlite")))

  (define defmod 'define-module)                  ;trick Geiser

  (define build
    ;; Guile-JSON and Guile-Gcrypt are required by (guix docker).
    (with-extensions (list guile-json-3 guile-gcrypt)
      (with-imported-modules `(((guix config) => ,(make-config.scm))
                               ,@(source-module-closure
                                  `((guix docker)
                                    (guix build store-copy)
                                    (guix profiles)
                                    (guix search-paths))
                                  #:select? not-config?))
        #~(begin
            (use-modules (guix docker) (guix build store-copy)
                         (guix profiles) (guix search-paths)
                         (srfi srfi-1) (srfi srfi-19)
                         (ice-9 match))

            (define environment
              (map (match-lambda
                     ((spec . value)
                      (cons (search-path-specification-variable spec)
                            value)))
                   (profile-search-paths #$profile)))

            (define symlink->directives
              ;; Return "populate directives" to make the given symlink and its
              ;; parent directories.
              (match-lambda
                ((source '-> target)
                 (let ((target (string-append #$profile "/" target))
                       (parent (dirname source)))
                   `((directory ,parent)
                     (,source -> ,target))))))

            (define directives
              ;; Create a /tmp directory, as some programs expect it, and
              ;; create SYMLINKS.
              `((directory "/tmp" ,(getuid) ,(getgid) #o1777)
                ,@(append-map symlink->directives '#$symlinks)))

            (define tag
              ;; Compute a meaningful "repository" name, which will show up in
              ;; the output of "docker images".
              (let ((manifest (profile-manifest #$profile)))
                (let loop ((names (map manifest-entry-name
                                       (manifest-entries manifest))))
                  (define str (string-join names "-"))
                  (if (< (string-length str) 40)
                      str
                      (match names
                        ((_) str)
                        ((names ... _) (loop names))))))) ;drop one entry

            (setenv "PATH" (string-append #$archiver "/bin"))

            (build-docker-image #$output
                                (map store-info-item
                                     (call-with-input-file "profile"
                                       read-reference-graph))
                                #$profile
                                #:repository tag
                                #:database #+database
                                #:system (or #$target (utsname:machine (uname)))
                                #:environment environment
                                #:entry-point
                                #$(and entry-point
                                       #~(list (string-append #$profile "/"
                                                              #$entry-point)))
                                #:extra-files directives
                                #:compressor '#$(compressor-command compressor)
                                #:creation-time (make-time time-utc 0 1))))))

  (gexp->derivation (string-append name ".tar"
                                   (compressor-extension compressor))
                    build
                    #:references-graphs `(("profile" ,profile))))


;;;
;;; Compiling C programs.
;;;

;; A C compiler.  That lowers to a single program that can be passed typical C
;; compiler flags, and it makes sure the whole toolchain is available.
(define-record-type <c-compiler>
  (%c-compiler toolchain guile)
  c-compiler?
  (toolchain c-compiler-toolchain)
  (guile     c-compiler-guile))

(define* (c-compiler #:optional inputs
                     #:key (guile (default-guile)))
  (%c-compiler inputs guile))

(define (bootstrap-c-compiler)
  "Return the C compiler that uses the bootstrap toolchain.  This is used only
by '--bootstrap', for testing purposes."
  (define bootstrap-toolchain
    (list (first (assoc-ref (%bootstrap-inputs) "gcc"))
          (first (assoc-ref (%bootstrap-inputs) "binutils"))
          (first (assoc-ref (%bootstrap-inputs) "libc"))))

  (c-compiler bootstrap-toolchain
              #:guile %bootstrap-guile))

(define-gexp-compiler (c-compiler-compiler (compiler <c-compiler>) system target)
  "Lower COMPILER to a single script that does the right thing."
  (define toolchain
    (or (c-compiler-toolchain compiler)
        (list (first (assoc-ref (standard-packages) "gcc"))
              (first (assoc-ref (standard-packages) "ld-wrapper"))
              (first (assoc-ref (standard-packages) "binutils"))
              (first (assoc-ref (standard-packages) "libc"))
              (gexp-input (first (assoc-ref (standard-packages) "libc"))
                          "static"))))

  (define inputs
    (match (append-map package-propagated-inputs
                       (filter package? toolchain))
      (((labels things . _) ...)
       (append toolchain things))))

  (define search-paths
    (cons $PATH
          (append-map package-native-search-paths
                      (filter package? inputs))))

  (define run
    (with-imported-modules (source-module-closure
                            '((guix build utils)
                              (guix search-paths)))
      #~(begin
          (use-modules (guix build utils) (guix search-paths)
                       (ice-9 match))

          (define (output-file args)
            (let loop ((args args))
              (match args
                (() "a.out")
                (("-o" file _ ...) file)
                ((head rest ...) (loop rest)))))

          (set-search-paths (map sexp->search-path-specification
                                 '#$(map search-path-specification->sexp
                                         search-paths))
                            '#$inputs)

          (let ((output (output-file (command-line))))
            (apply invoke "gcc" (cdr (command-line)))
            (invoke "strip" output)))))

  (when target
    ;; TODO: Yep, we'll have to do it someday!
    (leave (G_ "cross-compilation not implemented here;
please email '~a'~%")
           (@ (guix config) %guix-bug-report-address)))

  (gexp->script "c-compiler" run
                #:guile (c-compiler-guile compiler)))


;;;
;;; Wrapped package.
;;;

(define* (wrapped-package package
                          #:optional
                          (output* "out")
                          (compiler (c-compiler))
                          #:key proot?)
  "Return the OUTPUT of PACKAGE with its binaries wrapped such that they are
relocatable.  When PROOT? is true, include PRoot in the result and use it as a
last resort for relocation."
  (define runner
    (local-file (search-auxiliary-file "run-in-namespace.c")))

  (define (proot)
    (specification->package "proot-static"))

  (define build
    (with-imported-modules (source-module-closure
                            '((guix build utils)
                              (guix build union)))
      #~(begin
          (use-modules (guix build utils)
                       ((guix build union) #:select (relative-file-name))
                       (ice-9 ftw)
                       (ice-9 match))

          (define input
            ;; The OUTPUT* output of PACKAGE.
            (ungexp package output*))

          (define target
            ;; The output we are producing.
            (ungexp output output*))

          (define (strip-store-prefix file)
            ;; Given a file name like "/gnu/store/…-foo-1.2/bin/foo", return
            ;; "/bin/foo".
            (let* ((len  (string-length (%store-directory)))
                   (base (string-drop file (+ 1 len))))
              (match (string-index base #\/)
                (#f    base)
                (index (string-drop base index)))))

          (define (build-wrapper program)
            ;; Build a user-namespace wrapper for PROGRAM.
            (format #t "building wrapper for '~a'...~%" program)
            (copy-file #$runner "run.c")

            (substitute* "run.c"
              (("@WRAPPED_PROGRAM@") program)
              (("@STORE_DIRECTORY@") (%store-directory)))

            (let* ((base   (strip-store-prefix program))
                   (result (string-append target "/" base))
                   (proot  #$(and proot?
                                  #~(string-drop
                                     #$(file-append (proot) "/bin/proot")
                                     (+ (string-length (%store-directory))
                                        1)))))
              (mkdir-p (dirname result))
              (apply invoke #$compiler "-std=gnu99" "-static" "-Os" "-g0" "-Wall"
                     "run.c" "-o" result
                     (if proot
                         (list (string-append "-DPROOT_PROGRAM=\""
                                              proot "\""))
                         '()))
              (delete-file "run.c")))

          (setvbuf (current-output-port) 'line)

          ;; Link the top-level files of PACKAGE so that search paths are
          ;; properly defined in PROFILE/etc/profile.
          (mkdir target)
          (for-each (lambda (file)
                      (unless (member file '("." ".." "bin" "sbin" "libexec"))
                        (let ((file* (string-append input "/" file)))
                          (symlink (relative-file-name target file*)
                                   (string-append target "/" file)))))
                    (scandir input))

          (for-each build-wrapper
                    (append (find-files (string-append input "/bin"))
                            (find-files (string-append input "/sbin"))
                            (find-files (string-append input "/libexec")))))))

  (computed-file (string-append
                  (cond ((package? package)
                         (package-full-name package "-"))
                        ((inferior-package? package)
                         (string-append (inferior-package-name package)
                                        "-"
                                        (inferior-package-version package)))
                        (else "wrapper"))
                  "R")
                 build))

(define (wrapped-manifest-entry entry . args)
  (manifest-entry
    (inherit entry)
    (item (apply wrapped-package
                 (manifest-entry-item entry)
                 (manifest-entry-output entry)
                 args))))


;;;
;;; Command-line options.
;;;

(define %default-options
  ;; Alist of default option values.
  `((format . tarball)
    (profile-name . "guix-profile")
    (system . ,(%current-system))
    (substitutes? . #t)
    (offload? . #t)
    (graft? . #t)
    (print-build-trace? . #t)
    (print-extended-build-trace? . #t)
    (multiplexed-build-output? . #t)
    (debug . 0)
    (verbosity . 1)
    (symlinks . ())
    (compressor . ,(first %compressors))))

(define %formats
  ;; Supported pack formats.
  `((tarball . ,self-contained-tarball)
    (squashfs . ,squashfs-image)
    (docker  . ,docker-image)))

(define (show-formats)
  ;; Print the supported pack formats.
  (display (G_ "The supported formats for 'guix pack' are:"))
  (newline)
  (display (G_ "
  tarball       Self-contained tarball, ready to run on another machine"))
  (display (G_ "
  squashfs      Squashfs image suitable for Singularity"))
  (display (G_ "
  docker        Tarball ready for 'docker load'"))
  (newline))

(define %options
  ;; Specifications of the command-line options.
  (cons* (option '(#\h "help") #f #f
                 (lambda args
                   (show-help)
                   (exit 0)))
         (option '(#\V "version") #f #f
                 (lambda args
                   (show-version-and-exit "guix pack")))

         (option '(#\n "dry-run") #f #f
                 (lambda (opt name arg result)
                   (alist-cons 'dry-run? #t (alist-cons 'graft? #f result))))
         (option '(#\d "derivation") #f #f
                 (lambda (opt name arg result)
                   (alist-cons 'derivation-only? #t result)))

         (option '(#\f "format") #t #f
                 (lambda (opt name arg result)
                   (alist-cons 'format (string->symbol arg) result)))
         (option '("list-formats") #f #f
                 (lambda args
                   (show-formats)
                   (exit 0)))
         (option '(#\R "relocatable") #f #f
                 (lambda (opt name arg result)
                   (match (assq-ref result 'relocatable?)
                     (#f
                      (alist-cons 'relocatable? #t result))
                     (_
                      (alist-cons 'relocatable? 'proot
                                  (alist-delete 'relocatable? result))))))
         (option '(#\e "expression") #t #f
                 (lambda (opt name arg result)
                   (alist-cons 'expression arg result)))
         (option '(#\m "manifest") #t #f
                 (lambda (opt name arg result)
                   (alist-cons 'manifest arg result)))
         (option '(#\s "system") #t #f
                 (lambda (opt name arg result)
                   (alist-cons 'system arg
                               (alist-delete 'system result eq?))))
         (option '("entry-point") #t #f
                 (lambda (opt name arg result)
                   (alist-cons 'entry-point arg result)))
         (option '("target") #t #f
                 (lambda (opt name arg result)
                   (alist-cons 'target arg
                               (alist-delete 'target result eq?))))
         (option '(#\C "compression") #t #f
                 (lambda (opt name arg result)
                   (alist-cons 'compressor (lookup-compressor arg)
                               result)))
         (option '(#\S "symlink") #t #f
                 (lambda (opt name arg result)
                   ;; Note: Using 'string-split' allows us to handle empty
                   ;; TARGET (as in "/opt/guile=", meaning that /opt/guile is
                   ;; a symlink to the profile) correctly.
                   (match (string-split arg (char-set #\=))
                     ((source target)
                      (let ((symlinks (assoc-ref result 'symlinks)))
                        (alist-cons 'symlinks
                                    `((,source -> ,target) ,@symlinks)
                                    (alist-delete 'symlinks result eq?))))
                     (x
                      (leave (G_ "~a: invalid symlink specification~%")
                             arg)))))
         (option '("save-provenance") #f #f
                 (lambda (opt name arg result)
                   (alist-cons 'save-provenance? #t result)))
         (option '("localstatedir") #f #f
                 (lambda (opt name arg result)
                   (alist-cons 'localstatedir? #t result)))
         (option '("profile-name") #t #f
                 (lambda (opt name arg result)
                   (match arg
                     ((or "guix-profile" "current-guix")
                      (alist-cons 'profile-name arg result))
                     (_
                      (leave (G_ "~a: unsupported profile name~%") arg)))))
         (option '(#\r "root") #t #f
                 (lambda (opt name arg result)
                   (alist-cons 'gc-root arg result)))

         (option '(#\v "verbosity") #t #f
                 (lambda (opt name arg result)
                   (let ((level (string->number* arg)))
                     (alist-cons 'verbosity level
                                 (alist-delete 'verbosity result)))))
         (option '("bootstrap") #f #f
                 (lambda (opt name arg result)
                   (alist-cons 'bootstrap? #t result)))

         (append %transformation-options
                 %standard-build-options)))

(define (show-help)
  (display (G_ "Usage: guix pack [OPTION]... PACKAGE...
Create a bundle of PACKAGE.\n"))
  (show-build-options-help)
  (newline)
  (show-transformation-options-help)
  (newline)
  (display (G_ "
  -f, --format=FORMAT    build a pack in the given FORMAT"))
  (display (G_ "
      --list-formats     list the formats available"))
  (display (G_ "
  -R, --relocatable      produce relocatable executables"))
  (display (G_ "
  -e, --expression=EXPR  consider the package EXPR evaluates to"))
  (display (G_ "
  -s, --system=SYSTEM    attempt to build for SYSTEM--e.g., \"i686-linux\""))
  (display (G_ "
      --target=TRIPLET   cross-build for TRIPLET--e.g., \"armel-linux-gnu\""))
  (display (G_ "
  -C, --compression=TOOL compress using TOOL--e.g., \"lzip\""))
  (display (G_ "
  -S, --symlink=SPEC     create symlinks to the profile according to SPEC"))
  (display (G_ "
  -m, --manifest=FILE    create a pack with the manifest from FILE"))
  (display (G_ "
      --entry-point=PROGRAM
                         use PROGRAM as the entry point of the pack"))
  (display (G_ "
      --save-provenance  save provenance information"))
  (display (G_ "
      --localstatedir    include /var/guix in the resulting pack"))
  (display (G_ "
      --profile-name=NAME
                         populate /var/guix/profiles/.../NAME"))
  (display (G_ "
  -r, --root=FILE        make FILE a symlink to the result, and register it
                         as a garbage collector root"))
  (display (G_ "
  -d, --derivation       return the derivation of the pack"))
  (display (G_ "
  -v, --verbosity=LEVEL  use the given verbosity LEVEL"))
  (display (G_ "
      --bootstrap        use the bootstrap binaries to build the pack"))
  (newline)
  (display (G_ "
  -h, --help             display this help and exit"))
  (display (G_ "
  -V, --version          display version information and exit"))
  (newline)
  (show-bug-report-information))


;;;
;;; Entry point.
;;;

(define (guix-pack . args)
  (define opts
    (parse-command-line args %options (list %default-options)))

  (define maybe-package-argument
    ;; Given an option pair, return a package, a package/output tuple, or #f.
    (match-lambda
      (('argument . spec)
       (call-with-values
           (lambda ()
             (specification->package+output spec))
         list))
      (('expression . exp)
       (read/eval-package-expression exp))
      (x #f)))

  (define (manifest-from-args store opts)
    (let* ((transform     (options->transformation opts))
           (packages      (map (match-lambda
                                 (((? package? package) output)
                                  (list (transform store package) output))
                                 ((? package? package)
                                  (list (transform store package) "out")))
                               (reverse
                                (filter-map maybe-package-argument opts))))
           (manifests     (filter-map (match-lambda
                                        (('manifest . file) file)
                                        (_ #f))
                                      opts)))
      (define with-provenance
        (if (assoc-ref opts 'save-provenance?)
            (lambda (manifest)
              (map-manifest-entries
               (lambda (entry)
                 (let ((entry (manifest-entry-with-provenance entry)))
                   (unless (assq 'provenance (manifest-entry-properties entry))
                     (warning (G_ "could not determine provenance of package ~a~%")
                              (manifest-entry-name entry)))
                   entry))
               manifest))
            identity))

      (with-provenance
       (cond
        ((and (not (null? manifests)) (not (null? packages)))
         (leave (G_ "both a manifest and a package list were given~%")))
        ((not (null? manifests))
         (concatenate-manifests
          (map (lambda (file)
                 (let ((user-module (make-user-module
                                     '((guix profiles) (gnu)))))
                   (load* file user-module)))
               manifests)))
        (else
         (packages->manifest packages))))))

  (with-error-handling
    (with-store store
      (with-status-verbosity (assoc-ref opts 'verbosity)
        ;; Set the build options before we do anything else.
        (set-build-options-from-command-line store opts)

<<<<<<< HEAD
        (parameterize ((%graft? (assoc-ref opts 'graft?))
                       (%guile-for-build (package-derivation
                                          store
                                          (if (assoc-ref opts 'bootstrap?)
                                              %bootstrap-guile
                                              (default-guile))
                                          (assoc-ref opts 'system)
                                          #:graft? (assoc-ref opts 'graft?))))
          (let* ((dry-run?    (assoc-ref opts 'dry-run?))
                 (derivation? (assoc-ref opts 'derivation-only?))
                 (relocatable? (assoc-ref opts 'relocatable?))
                 (proot?      (eq? relocatable? 'proot))
                 (manifest    (let ((manifest (manifest-from-args store opts)))
                                ;; Note: We cannot honor '--bootstrap' here because
                                ;; 'glibc-bootstrap' lacks 'libc.a'.
                                (if relocatable?
                                    (map-manifest-entries
                                     (cut wrapped-manifest-entry <> #:proot? proot?)
                                     manifest)
                                    manifest)))
                 (pack-format (assoc-ref opts 'format))
                 (name        (string-append (symbol->string pack-format)
                                             "-pack"))
                 (target      (assoc-ref opts 'target))
                 (bootstrap?  (assoc-ref opts 'bootstrap?))
                 (compressor  (if bootstrap?
                                  bootstrap-xz
                                  (assoc-ref opts 'compressor)))
                 (archiver    (if (equal? pack-format 'squashfs)
                                  squashfs-tools
                                  (if bootstrap?
                                      %bootstrap-coreutils&co
                                      tar)))
                 (symlinks    (assoc-ref opts 'symlinks))
                 (build-image (match (assq-ref %formats pack-format)
                                ((? procedure? proc) proc)
                                (#f
                                 (leave (G_ "~a: unknown pack format~%")
                                        pack-format))))
                 (localstatedir? (assoc-ref opts 'localstatedir?))
                 (entry-point    (assoc-ref opts 'entry-point))
                 (profile-name   (assoc-ref opts 'profile-name))
                 (gc-root        (assoc-ref opts 'gc-root)))
            (define (lookup-package package)
              (manifest-lookup manifest (manifest-pattern (name package))))

            (when (null? (manifest-entries manifest))
              (warning (G_ "no packages specified; building an empty pack~%")))

            (when (and (eq? pack-format 'squashfs)
                       (not (any lookup-package '("bash" "bash-minimal"))))
              (warning (G_ "Singularity requires you to provide a shell~%"))
              (display-hint (G_ "Add @code{bash} or @code{bash-minimal} \
=======
        (with-build-handler (build-notifier #:dry-run?
                                            (assoc-ref opts 'dry-run?)
                                            #:use-substitutes?
                                            (assoc-ref opts 'substitutes?))
          (parameterize ((%graft? (assoc-ref opts 'graft?))
                         (%guile-for-build (package-derivation
                                            store
                                            (if (assoc-ref opts 'bootstrap?)
                                                %bootstrap-guile
                                                (canonical-package guile-2.2))
                                            (assoc-ref opts 'system)
                                            #:graft? (assoc-ref opts 'graft?))))
            (let* ((derivation? (assoc-ref opts 'derivation-only?))
                   (relocatable? (assoc-ref opts 'relocatable?))
                   (proot?      (eq? relocatable? 'proot))
                   (manifest    (let ((manifest (manifest-from-args store opts)))
                                  ;; Note: We cannot honor '--bootstrap' here because
                                  ;; 'glibc-bootstrap' lacks 'libc.a'.
                                  (if relocatable?
                                      (map-manifest-entries
                                       (cut wrapped-manifest-entry <> #:proot? proot?)
                                       manifest)
                                      manifest)))
                   (pack-format (assoc-ref opts 'format))
                   (name        (string-append (symbol->string pack-format)
                                               "-pack"))
                   (target      (assoc-ref opts 'target))
                   (bootstrap?  (assoc-ref opts 'bootstrap?))
                   (compressor  (if bootstrap?
                                    bootstrap-xz
                                    (assoc-ref opts 'compressor)))
                   (archiver    (if (equal? pack-format 'squashfs)
                                    squashfs-tools
                                    (if bootstrap?
                                        %bootstrap-coreutils&co
                                        tar)))
                   (symlinks    (assoc-ref opts 'symlinks))
                   (build-image (match (assq-ref %formats pack-format)
                                  ((? procedure? proc) proc)
                                  (#f
                                   (leave (G_ "~a: unknown pack format~%")
                                          pack-format))))
                   (localstatedir? (assoc-ref opts 'localstatedir?))
                   (entry-point    (assoc-ref opts 'entry-point))
                   (profile-name   (assoc-ref opts 'profile-name))
                   (gc-root        (assoc-ref opts 'gc-root)))
              (define (lookup-package package)
                (manifest-lookup manifest (manifest-pattern (name package))))

              (when (null? (manifest-entries manifest))
                (warning (G_ "no packages specified; building an empty pack~%")))

              (when (and (eq? pack-format 'squashfs)
                         (not (any lookup-package '("bash" "bash-minimal"))))
                (warning (G_ "Singularity requires you to provide a shell~%"))
                (display-hint (G_ "Add @code{bash} or @code{bash-minimal} \
>>>>>>> 3089b70d
to your package list.")))

              (run-with-store store
                (mlet* %store-monad ((profile (profile-derivation
                                               manifest

                                               ;; Always produce relative
                                               ;; symlinks for Singularity (see
                                               ;; <https://bugs.gnu.org/34913>).
                                               #:relative-symlinks?
                                               (or relocatable?
                                                   (eq? 'squashfs pack-format))

                                               #:hooks (if bootstrap?
                                                           '()
                                                           %default-profile-hooks)
                                               #:locales? (not bootstrap?)
                                               #:target target))
                                     (drv (build-image name profile
                                                       #:target
                                                       target
                                                       #:compressor
                                                       compressor
                                                       #:symlinks
                                                       symlinks
                                                       #:localstatedir?
                                                       localstatedir?
                                                       #:entry-point
                                                       entry-point
                                                       #:profile-name
                                                       profile-name
                                                       #:archiver
                                                       archiver)))
                  (mbegin %store-monad
                    (mwhen derivation?
                      (return (format #t "~a~%"
                                      (derivation-file-name drv))))
                    (munless derivation?
                      (built-derivations (list drv))
                      (mwhen gc-root
                        (register-root* (match (derivation->output-paths drv)
                                          (((names . items) ...)
                                           items))
                                        gc-root))
                      (return (format #t "~a~%"
                                      (derivation->output-path drv))))))
                #:system (assoc-ref opts 'system)))))))))<|MERGE_RESOLUTION|>--- conflicted
+++ resolved
@@ -1030,61 +1030,6 @@
         ;; Set the build options before we do anything else.
         (set-build-options-from-command-line store opts)
 
-<<<<<<< HEAD
-        (parameterize ((%graft? (assoc-ref opts 'graft?))
-                       (%guile-for-build (package-derivation
-                                          store
-                                          (if (assoc-ref opts 'bootstrap?)
-                                              %bootstrap-guile
-                                              (default-guile))
-                                          (assoc-ref opts 'system)
-                                          #:graft? (assoc-ref opts 'graft?))))
-          (let* ((dry-run?    (assoc-ref opts 'dry-run?))
-                 (derivation? (assoc-ref opts 'derivation-only?))
-                 (relocatable? (assoc-ref opts 'relocatable?))
-                 (proot?      (eq? relocatable? 'proot))
-                 (manifest    (let ((manifest (manifest-from-args store opts)))
-                                ;; Note: We cannot honor '--bootstrap' here because
-                                ;; 'glibc-bootstrap' lacks 'libc.a'.
-                                (if relocatable?
-                                    (map-manifest-entries
-                                     (cut wrapped-manifest-entry <> #:proot? proot?)
-                                     manifest)
-                                    manifest)))
-                 (pack-format (assoc-ref opts 'format))
-                 (name        (string-append (symbol->string pack-format)
-                                             "-pack"))
-                 (target      (assoc-ref opts 'target))
-                 (bootstrap?  (assoc-ref opts 'bootstrap?))
-                 (compressor  (if bootstrap?
-                                  bootstrap-xz
-                                  (assoc-ref opts 'compressor)))
-                 (archiver    (if (equal? pack-format 'squashfs)
-                                  squashfs-tools
-                                  (if bootstrap?
-                                      %bootstrap-coreutils&co
-                                      tar)))
-                 (symlinks    (assoc-ref opts 'symlinks))
-                 (build-image (match (assq-ref %formats pack-format)
-                                ((? procedure? proc) proc)
-                                (#f
-                                 (leave (G_ "~a: unknown pack format~%")
-                                        pack-format))))
-                 (localstatedir? (assoc-ref opts 'localstatedir?))
-                 (entry-point    (assoc-ref opts 'entry-point))
-                 (profile-name   (assoc-ref opts 'profile-name))
-                 (gc-root        (assoc-ref opts 'gc-root)))
-            (define (lookup-package package)
-              (manifest-lookup manifest (manifest-pattern (name package))))
-
-            (when (null? (manifest-entries manifest))
-              (warning (G_ "no packages specified; building an empty pack~%")))
-
-            (when (and (eq? pack-format 'squashfs)
-                       (not (any lookup-package '("bash" "bash-minimal"))))
-              (warning (G_ "Singularity requires you to provide a shell~%"))
-              (display-hint (G_ "Add @code{bash} or @code{bash-minimal} \
-=======
         (with-build-handler (build-notifier #:dry-run?
                                             (assoc-ref opts 'dry-run?)
                                             #:use-substitutes?
@@ -1094,7 +1039,7 @@
                                             store
                                             (if (assoc-ref opts 'bootstrap?)
                                                 %bootstrap-guile
-                                                (canonical-package guile-2.2))
+                                                (default-guile))
                                             (assoc-ref opts 'system)
                                             #:graft? (assoc-ref opts 'graft?))))
             (let* ((derivation? (assoc-ref opts 'derivation-only?))
@@ -1141,7 +1086,6 @@
                          (not (any lookup-package '("bash" "bash-minimal"))))
                 (warning (G_ "Singularity requires you to provide a shell~%"))
                 (display-hint (G_ "Add @code{bash} or @code{bash-minimal} \
->>>>>>> 3089b70d
 to your package list.")))
 
               (run-with-store store
